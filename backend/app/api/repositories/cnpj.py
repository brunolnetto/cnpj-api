from typing import Tuple, Dict, Union, List, Any, Optional
from concurrent.futures import ThreadPoolExecutor, as_completed
from json import loads

import pandas as pd
from sqlalchemy import text, Result
from sqlalchemy.ext.asyncio import AsyncSession

from backend.app.utils.misc import string_to_json
from backend.app.api.utils.cnpj import format_cnpj_list
from backend.app.api.utils.misc import paginate_dict
from backend.app.api.models.cnpj import CNPJ, CNPJQueryParams
from backend.app.api.models.misc import PaginatedLimitOffsetParams, LimitOffsetParams
from backend.app.database.models.cnpj import CNAE

from backend.app.utils.repositories import (
    format_database_date,
    format_cep,
    format_phone,
)
from backend.app.utils.misc import (
    replace_invalid_fields_on_list_tuple,
    replace_invalid_fields_on_list_dict,
    replace_spaces_on_list_tuple,
    format_decimal,
    replace_spaces,
    is_field_valid,
    is_number,
    number_string_to_number,
    humanize_string,
)
from backend.app.api.utils.cnpj import get_cnpj_code_description_entries
from backend.app.api.utils.misc import (
    zfill_factory,
    normalize_json,
    commify_list,
    comma_stringify_list,
)
from backend.app.api.utils.ml import find_most_possible_tokens
from backend.app.utils.dataframe import dataframe_to_nested_dict
from backend.app.api.utils.cnpj import format_cnpj
from backend.app.api.repositories.constants import (
    get_company_size_dict,
    get_company_situation_dict,
    get_establishment_type_dict,
)
from backend.app.database.base import get_session
from backend.app.setup.config import settings

# Types
CNPJList = List[CNPJ]
JSON = Dict[str, Any]
CodeType = Union[str, int]
CodeListType = List[CodeType]
PayloadType = Dict[str, str]


class CNPJRepository:
    def __init__(self, session: AsyncSession):
        self.session = session

    @classmethod
    def initialize_static_properties(cls, session: AsyncSession):
        # Run the tasks sequentially to avoid concurrent session operations
        cnaes = cls.get_cnaes(session)
        legal_natures = cls.get_legal_natures(session)
        registration_statuses = cls.get_registration_statuses(session)
        cities = cls.get_cities(session)

        # Assign the results to the class properties
        cls.cnaes_dict = {str(cnae_info["code"]): cnae_info for cnae_info in cnaes}
        cls.legal_nature_dict = {
            str(legal_nature_info["code"]): legal_nature_info
            for legal_nature_info in legal_natures
        }
        cls.registration_statuses_dict = {
            str(registration_status_info["code"]): registration_status_info
            for registration_status_info in registration_statuses
        }
        cls.cities_dict = {str(city_info["code"]): city_info for city_info in cities}

        cls.company_size_dict = get_company_size_dict()
        cls.company_situation_dict = get_company_situation_dict()
        cls.establishment_type_dict = get_establishment_type_dict()

    @classmethod
    def initialize_on_startup(cls, session: AsyncSession):
        if not hasattr(cls, "cnaes_dict"):
            cls.initialize_static_properties(session)

    def get_cnpjs_raw(self, query_params: CNPJQueryParams):
        """
        Get CNPJs on database according to (state_abbrev, city_code, cnae_code, zipcode).
        One may set filters is_all for checking all CNAE codes, limit for page size and
        offset for page start point.
        """
        # Filters
        state_condition = f"uf='{query_params.state_abbrev}'" \
            if query_params.state_abbrev else "1=1"
        city_condition = f"municipio='{query_params.city_name}'" \
            if query_params.city_name else "1=1"
        filled_zipcode = str(float(query_params.zipcode)) if query_params.zipcode else ""
        zipcode_condition = f"cep = '{filled_zipcode}'" if filled_zipcode else "1=1"
<<<<<<< HEAD
        
=======

>>>>>>> 4d5b13d1
        if query_params.cnae_code:
            cnae_condition = (
                f"""(
            (
                cnae_fiscal_principal = '{query_params.cnae_code}' or
                cnae_fiscal_secundaria @> Array[{query_params.cnae_code}]
            ) and situacao_cadastral = '2'
        ) -- ATIVA"""
                if query_params.is_all
                else f"""(
            (
                cnae_fiscal_principal = '{query_params.cnae_code}'
            ) and situacao_cadastral = '2'
        ) -- ATIVA"""
            )
        else:
            cnae_condition = "1=1"

        query = text(
            f"""
                with estabelecimento_uf as (
                    select
                        concat(
                            lpad(cnpj_basico::text, 8, '0'),
                            lpad(cnpj_ordem::text, 4, '0'),
                            lpad(cnpj_dv::text, 2, '0')
                        ) as cnpj,
                        situacao_cadastral,
                        municipio,
                        uf,
                        cep,
                        cnae_fiscal_principal,
                        case
                            WHEN cnae_fiscal_secundaria = 'nan' THEN '{{}}'
                        else
                            string_to_array(cnae_fiscal_secundaria, ',')::INT[]
                        end as cnae_fiscal_secundaria
                    from estabelecimento
                    where {state_condition}
                ),
                estabelecimento_uf_cidade as (
                    select
                        *
                    from
                        estabelecimento_uf
                    where
                        {city_condition} and {zipcode_condition}
                )

                select cnpj
                from estabelecimento_uf_cidade
                where
                    {cnae_condition}
                limit
                    {query_params.limit}
                offset
                    {query_params.offset}
            """
        )

        cnpjs_result: Result = replace_invalid_fields_on_list_tuple(
            self.session.execute(query).fetchall()
        )

        columns = ["cnpj"]
        cnpjs_df = pd.DataFrame(cnpjs_result, columns=columns)

        cnpjs_list = list(cnpjs_df["cnpj"])

        return cnpjs_list

    def is_code_key_valid(self, code_key: CodeType, code_dict: Dict[str, Any]) -> bool:
        """
        Validates a dict-related key

        Parameters:
        code_key (str): The dict code key.

        Returns:
        bool: a boolean value for CNAE validity.
        """
        return code_key and is_number(str(code_key)) and str(code_key) in code_dict

    def get_cnae(self, cnae_code: CodeType):
        """
        Get the CNAE for the code.

        Parameters:
        cnae_code (str): The code of the CNAE.

        Returns:
        str: The description of the CNAE.
        """
        return (
            {}
            if not self.is_code_key_valid(cnae_code, self.__class__.cnaes_dict)
            else self.cnaes_dict[str(cnae_code)]
        )

    def get_cnae_list(self, cnae_code_list: CodeListType):
        """
        Get the CNAE for the code.

        Parameters:
        cnae_code (str, int): The code of the CNAE.

        Returns:
        str: The description of the CNAE.
        """

        def is_cnaes_valid_map(cnae_code):
            return self.is_code_key_valid(cnae_code, self.__class__.cnaes_dict)

        return [
            self.get_cnae(cnae_code)
            for cnae_code in filter(is_cnaes_valid_map, cnae_code_list)
        ]

    def get_cnae_by_token(self, token: str):
        """
        Get the CNAE for the token.

        Parameters:
        token (str): The token to search for in the CNAE descriptions.

        Returns:
        list: A list of dictionaries with CNAE 'code' and 'text' fields.
        """
        # Ensure the token is not empty and handle it accordingly
        if not token:
            return []

        # Use parameterized queries to safely include the token in the query
<<<<<<< HEAD
        query=CNAE.descricao.ilike(f"%{token}%")
        cnae_result: List[CNAE] = self.session.query(CNAE).filter(query).all()
=======
        cnae_result: Result = (
            self.session.query(CNAE).filter(CNAE.descricao.ilike(f"%{token}%")).all()
        )
>>>>>>> 4d5b13d1

        # Map the results to the desired format
        cnae_dict = [
            {
                "code": cnae_object.codigo, 
                "text": cnae_object.descricao
            } 
            for cnae_object in cnae_result
        ]

        return cnae_dict

    @staticmethod
    def get_cnaes(session):
        """
        Get all CNAEs from the database.

        Returns:
        DataFrame: The DataFrame with the CNAEs.
        """
        return get_cnpj_code_description_entries(session, "cnae")

    def get_paginated_cnaes(self, query_params: PaginatedLimitOffsetParams):
        return (
            list(paginate_dict(
                self.__class__.cnaes_dict, 
                query_params.limit, 
                query_params.offset).values()
            )
            if query_params.enable_pagination
            else list(self.__class__.cnaes_dict.items())
        )

    def get_legal_nature(self, legal_nature_code: CodeType):
        """
        Get legal nature from the database.

        Returns:
        dict: The dictionary with the legal nature code and text.
        """
        return (
            {}
            if not self.is_code_key_valid(legal_nature_code, self.legal_nature_dict)
            else self.legal_nature_dict[str(legal_nature_code)]
        )

    def get_legal_natures_list(self, legal_nature_list: CodeListType):
        """
        Get legal nature from the database.

        Returns:
        dict: The dictionary with the legal nature code and text.
        """

        def is_legal_nature_valid_map(legal_nature_code_):
            return self.is_code_key_valid(
                legal_nature_code_, self.__class__.legal_nature_dict
            )

        return [
            self.get_legal_nature(str(legal_nature_code))
            for legal_nature_code in filter(
                is_legal_nature_valid_map, legal_nature_list
            )
        ]

    @staticmethod
    def get_legal_natures(session):
        """
        Get all legal natures from the database.

        Returns:
        List: The List with the legal natures text and code.
        """
        return get_cnpj_code_description_entries(session, "natju")

    def get_paginated_legal_natures(self, query_params: PaginatedLimitOffsetParams):
        return (
            list(
                paginate_dict(
                    self.__class__.legal_nature_dict, 
                    query_params.limit, 
                    query_params.offset
                ).values()
            ) if query_params.enable_pagination
            else list(self.__class__.legal_nature_dict.items())
        )

    def get_registration_status_list(self, registration_status_list: CodeListType):
        """
        Get the reason for the signup situation.

        Parameters:
        code (str): The code of the signup situation.

        Returns:
        str: The reason for the signup situation.
        """

        def is_registration_status_valid_map(registration_status_code_):
            return self.is_code_key_valid(
                registration_status_code_, self.__class__.registration_statuses_dict
            )

        return [
            self.registration_statuses_dict[str(registration_status_code)]
            for registration_status_code in filter(
                is_registration_status_valid_map, registration_status_list
            )
        ]

    @staticmethod
    def get_registration_statuses(session):
        """
        Get all registration statuses from the database.

        Returns:
        List: The List with the registration statuses.
        """
        return get_cnpj_code_description_entries(session, "moti")

    def get_paginated_registration_statuses(self, query_params: PaginatedLimitOffsetParams):
        """
        Get all registration statuses from the database.

        Returns:
        List: The List with the registration statuses.
        """
        return (
            list(
                paginate_dict(
                    self.__class__.registration_statuses_dict, 
                    query_params.limit, 
                    query_params.offset
                ).values()
            )
            if query_params.enable_pagination
            else list(self.__class__.registration_statuses_dict.items())
        )

    def city_exists(self, city_name: str):
        """
        Get the city for the code.

        Parameters:
        code (str): The code of the city.

        Returns:
        str: The name of the city.
        """
        if not city_name:
            return False, None

        query = text(
            f"""
                select
                    codigo, descricao
                from
                    munic
                where
                    descricao ilike '{city_name}'
            """
        )

        city_result: Result = self.session.execute(query).fetchall()

        columns = ["code", "text"]
        empty_df = pd.DataFrame(columns=columns)
        city_df = (
            empty_df
            if len(city_result) == 0
            else pd.DataFrame(city_result, columns=columns)
        )
        city_obj = (
            city_df.to_dict()
            if len(city_result) == 0
            else city_df.to_dict(orient="records")[0]
        )
        has_city = len(city_result) != 0

        return has_city, city_obj if has_city else None

    def get_city(self, city_code: str):
        """
        Get the city for the code.

        Parameters:
        code (str): The code of the city.

        Returns:
        str: The name of the city.
        """
        return (
            {}
            if not self.is_code_key_valid(city_code, self.__class__.cities_dict)
            else self.cities_dict[city_code]
        )

    @staticmethod
    def get_cities(session):
        """
        Get the city for the code.

        Parameters:
        code (str): The code of the city.

        Returns:
        str: The name of the city.
        """
        return get_cnpj_code_description_entries(session, "munic")

    def get_paginated_cities(self, limit: int = settings.PAGE_SIZE, offset: int = 0):
        return list(paginate_dict(self.__class__.cities_dict, limit, offset).values())

    def get_city_candidates(self, city_candidates_list: CodeListType):
        """
        Get the city for the code.

        Parameters:
        code (str): The code of the city.

        Returns:
        str: The name of the city.
        """
        city_candidates_list = list(set(city_candidates_list))
        lower_city_candidates_list = [
            city_candidate.lower() for city_candidate in city_candidates_list
        ]
        elegible_cities_text = [
            city_dict["text"] for city_dict in self.cities_dict.values()
        ]

        # NOTE: Hard coded limit_count = 3
        LIMIT_COUNT = 3

        return {
            city_candidate: find_most_possible_tokens(
                elegible_cities_text, lower_city_candidate, LIMIT_COUNT
            )
            for lower_city_candidate, city_candidate in zip(
                lower_city_candidates_list, city_candidates_list
            )
        }

    def get_cities_list(self, cities_code_list: CodeListType):
        """
        Get the list of city object by the code.

        Parameters:
        code (CodeListType): The code of the city.

        Returns:
        List[dict]: The name of the city.
        """

        def is_city_valid_map(city_code_):
            return self.is_code_key_valid(city_code_, self.__class__.cities_dict)

        return [
            self.cities_dict[str(city_code)]
            for city_code in filter(is_city_valid_map, cities_code_list)
        ]

    def __format_company(self, company_dict: Dict[str, Any]):
        company_dict["capital_social"] = format_decimal(company_dict["capital_social"])
        company_dict["porte"] = self.company_size_dict[
            str(number_string_to_number(company_dict["porte_empresa"]))
        ]
        del company_dict["porte_empresa"]

        return company_dict

    def get_cnpjs_company(self, cnpj_list: CNPJList):
        """
        Get the company for the CNPJ.

        Parameters:
        cnpj (CNPJ): The CNPJ object.

        Returns:
        DataFrame: The DataFrame with the company.
        """
        cnpj_basicos_str = comma_stringify_list([cnpj.basico_int for cnpj in cnpj_list])

        columns = [
            "cnpj_basico",
            "razao_social",
            "ente_federativo_responsavel",
            "porte_empresa",
            "capital_social",
            "natureza_juridica",
        ]
        columns_str = commify_list(columns)

        query = text(
            f"""
            with empresa_ as (
                select
                    {columns_str}
                from empresa emp
                    where emp.cnpj_basico in ({cnpj_basicos_str})
            )
            select
                distinct on (cnpj_basico)
                cnpj_basico,
                razao_social,
                ente_federativo_responsavel,
                porte_empresa,
                capital_social,
                concat(natju.codigo, '-', natju.descricao) as natureza_juridica
            from
                empresa_ emp
            left join natju on natju.codigo::text = emp.natureza_juridica::text
            """
        )

        with get_session(settings.POSTGRES_DBNAME_RFB) as session:
            company_result: Result = session.execute(query).fetchall()

        company_result: Result = replace_invalid_fields_on_list_tuple(company_result)
        company_result: Result = replace_spaces_on_list_tuple(company_result)

        empty_df = pd.DataFrame(columns=columns)
        company_df = pd.DataFrame(company_result, columns=columns)
        company_df = empty_df if len(company_result) == 0 else company_df
        company_df["cnpj_basico"] = company_df["cnpj_basico"].apply(zfill_factory(8))

        if len(company_df) == 0:
            return []

        company_dict = dataframe_to_nested_dict(company_df, "cnpj_basico")

        def item_map(item):
            return item[0], self.__format_company(item[1])

        company_dict = dict(map(item_map, company_dict.items()))

        cnpjs_base = [cnpj.to_tuple()[0] for cnpj in cnpj_list]

        companies_dict = {
            cnpj.to_raw(): company_dict[cnpj_base]
            for cnpj_base, cnpj in zip(cnpjs_base, cnpj_list)
            if cnpj_base in company_dict
        }

        return companies_dict

    def __format_establishment(self, establishment_dict: Dict[str, Any]):
        """
        Formats the establishment dictionary.

        Args:
            establishment_dict (Dict): The establishment dictionary to format.

        Returns:
            Dict: The formatted establishment dictionary.
        """
        data_inicio_atividade = establishment_dict["data_inicio_atividade"]
        establishment_dict["abertura"] = format_database_date(data_inicio_atividade)
        del establishment_dict["data_inicio_atividade"]

        establishment_dict["email"] = establishment_dict["correio_eletronico"].lower()
        del establishment_dict["correio_eletronico"]

        basico = establishment_dict["cnpj_basico"].zfill(8)
        ordem = establishment_dict["cnpj_ordem"].zfill(4)
        dv = establishment_dict["cnpj_dv"].zfill(2)
        establishment_dict["cnpj"] = format_cnpj(f"{basico}{ordem}{dv}")

        del establishment_dict["cnpj_basico"]
        del establishment_dict["cnpj_ordem"]
        del establishment_dict["cnpj_dv"]

        # Get the registration status
        registration_status = establishment_dict["situacao_cadastral"]
        situacao_cadastral = str(number_string_to_number(registration_status))

        establishment_dict["situacao"] = self.company_situation_dict[situacao_cadastral]
        del establishment_dict["situacao_cadastral"]

        establishment_dict["fantasia"] = humanize_string(
            establishment_dict["nome_fantasia"]
        )
        del establishment_dict["nome_fantasia"]

        data_situacao_cadastral = establishment_dict["data_situacao_cadastral"]
        establishment_dict["data_situacao"] = format_database_date(
            data_situacao_cadastral
        )
        del establishment_dict["data_situacao_cadastral"]

        registration_reason = establishment_dict["motivo_situacao_cadastral"]
        establishment_dict["motivo_situacao"] = registration_reason

        del establishment_dict["motivo_situacao_cadastral"]

        # Format the phone number

        # Check if the DDD columns are invalid
        ddd_1 = establishment_dict["ddd_1"]
        ddd_2 = establishment_dict["ddd_2"]
        telefone_1 = establishment_dict["telefone_1"]
        telefone_2 = establishment_dict["telefone_2"]

        # Format the phone number
        is_1_invalid = is_field_valid(ddd_1)
        is_2_invalid = is_field_valid(ddd_2)

        telefone_1 = "" if is_1_invalid else format_phone(ddd_1, telefone_1)
        telefone_2 = "" if is_2_invalid else format_phone(ddd_2, telefone_2)
        delimiter = " / " if telefone_1 and telefone_1 else ""

        establishment_dict["telefone"] = telefone_1 + delimiter + telefone_2

        del establishment_dict["ddd_1"]
        del establishment_dict["telefone_1"]
        del establishment_dict["ddd_2"]
        del establishment_dict["telefone_2"]

        # Format address
        address_type = establishment_dict["tipo_logradouro"]
        address_name = establishment_dict["logradouro"]
        address_type = replace_spaces(address_type).strip()
        address_name = replace_spaces(address_name).strip()
        address = humanize_string(address_type + " " + address_name)

        establishment_dict["logradouro"] = address
        del establishment_dict["tipo_logradouro"]

        # Format UF
        complement = establishment_dict["complemento"]
        establishment_dict["complemento"] = humanize_string(complement)
        establishment_dict["bairro"] = humanize_string(establishment_dict["bairro"])

        # Format CEP
        zip_code = establishment_dict["cep"]
        establishment_dict["cep"] = format_cep(zip_code)

        # Get the company type
        identificador = establishment_dict["identificador_matriz_filial"]
        establishment_dict["tipo"] = self.establishment_type_dict[identificador]

        del establishment_dict["identificador_matriz_filial"]

        # Get city name
        city_code = establishment_dict["municipio"]
        city_dict = self.get_city(city_code)
        city_label = city_dict["text"]

        establishment_dict["municipio"] = humanize_string(city_label)

        # Get the main CNAE
        atividade_principal = establishment_dict["cnae_fiscal_principal"]

        establishment_dict["atividade_principal"] = (
            self.get_cnae(atividade_principal) if atividade_principal else {}
        )

        del establishment_dict["cnae_fiscal_principal"]

        # Get the secondary CNAEs
        side_activities_str = establishment_dict["cnae_fiscal_secundaria"]

        if is_field_valid(side_activities_str):
            cnae_list = side_activities_str.split(",")
            has_side_cnaes = len(cnae_list) != 0 and cnae_list[0] != ""

            side_activity_names = []
            if has_side_cnaes:
                cnae_list = [str(int(cnae_str.strip())) for cnae_str in cnae_list]
                side_activity_names = self.get_cnae_list(cnae_list)

            establishment_dict["atividades_secundarias"] = side_activity_names
        else:
            establishment_dict["atividades_secundarias"] = []

        del establishment_dict["cnae_fiscal_secundaria"]

        list_dict = [establishment_dict]
        list_dict = replace_invalid_fields_on_list_dict(list_dict)
        establishment_dict = list_dict[0]

        return establishment_dict

    def get_cnpjs_establishment(self, cnpj_list: CNPJList) -> Dict:
        columns = [
            "cnpj_basico",
            "cnpj_ordem",
            "cnpj_dv",
            "correio_eletronico",
            "data_inicio_atividade",
            "data_situacao_cadastral",
            "situacao_cadastral",
            "motivo_situacao_cadastral",
            "nome_fantasia",
            "tipo_logradouro",
            "logradouro",
            "numero",
            "complemento",
            "bairro",
            "municipio",
            "cep",
            "uf",
            "cnae_fiscal_principal",
            "cnae_fiscal_secundaria",
            "identificador_matriz_filial",
            "situacao_especial",
            "data_situacao_especial",
            "ddd_1",
            "telefone_1",
            "ddd_2",
            "telefone_2",
        ]
        columns_str = commify_list(columns)

        cnpjs_basicos_str = comma_stringify_list(
            [cnpj.basico_int for cnpj in cnpj_list]
        )
        cnpjs_ordem_str = comma_stringify_list([cnpj.ordem_int for cnpj in cnpj_list])
        cnpjs_dv_str = comma_stringify_list(
            [cnpj.digitos_verificadores_int for cnpj in cnpj_list]
        )

        # Create the table if it does not exist
        query = text(
            f"""
                select
                    {columns_str}
                from
                    estabelecimento est
                where
                    est.cnpj_basico in ({cnpjs_basicos_str}) AND
                    est.cnpj_ordem in ({cnpjs_ordem_str}) AND
                    est.cnpj_dv in ({cnpjs_dv_str})
            """
        )

        with get_session(settings.POSTGRES_DBNAME_RFB) as session:
            establishment_result: Result = session.execute(query).fetchall()

        empty_df = pd.DataFrame(columns=columns)
        df_is_empty = len(establishment_result) == 0
        if df_is_empty:
            return {}

        establishment_result = replace_invalid_fields_on_list_tuple(
            establishment_result
        )
        establishment_result = replace_spaces_on_list_tuple(establishment_result)

        establishment_df = pd.DataFrame(establishment_result, columns=columns)
        establishment_df = (
            empty_df if len(establishment_result) == 0 else establishment_df
        )

        registration_status = establishment_df["motivo_situacao_cadastral"]
        registration_status = registration_status.map(self.registration_statuses_dict)
        establishment_df["motivo_situacao_cadastral"] = registration_status

        cnpj_base_series = establishment_df["cnpj_basico"]
        cnpj_ordem_series = establishment_df["cnpj_ordem"]
        cnpj_dv_series = establishment_df["cnpj_dv"]

        establishment_df["cnpj_"] = (
            cnpj_base_series.apply(zfill_factory(8))
            + cnpj_ordem_series.apply(zfill_factory(4))
            + cnpj_dv_series.apply(zfill_factory(2))
        )
        establishment_dict = dataframe_to_nested_dict(establishment_df, "cnpj_")

        def item_map(item):
            return item[0], self.__format_establishment(item[1])

        establishment_dict = dict(map(item_map, establishment_dict.items()))

        return establishment_dict

    def get_cnpj_establishments(self, cnpj: CNPJ) -> List:
        columns = [
            "cnpj_basico",
            "cnpj_ordem",
            "cnpj_dv",
            "correio_eletronico",
            "data_inicio_atividade",
            "data_situacao_cadastral",
            "situacao_cadastral",
            "motivo_situacao_cadastral",
            "nome_fantasia",
            "tipo_logradouro",
            "logradouro",
            "numero",
            "complemento",
            "bairro",
            "municipio",
            "cep",
            "uf",
            "cnae_fiscal_principal",
            "cnae_fiscal_secundaria",
            "identificador_matriz_filial",
            "situacao_especial",
            "data_situacao_especial",
            "ddd_1",
            "telefone_1",
            "ddd_2",
            "telefone_2",
        ]

        # Create the table if it does not exist
        establishment_colums_str = commify_list(columns)
        query = text(
            f"""
                select distinct {establishment_colums_str}
                from estabelecimento est
                where est.cnpj_basico = '{cnpj.basico_int}'
                order by 1, 2
            """
        )

        with get_session(settings.POSTGRES_DBNAME_RFB) as session:
            establishment_result = session.execute(query)
            establishment_result: Result = establishment_result.fetchall()

        establishment_result = replace_invalid_fields_on_list_tuple(
            establishment_result
        )
        establishment_result = replace_spaces_on_list_tuple(establishment_result)

        empty_df = pd.DataFrame(columns=columns)
        establishment_df = pd.DataFrame(establishment_result, columns=columns)
        establishment_df = (
            empty_df if len(establishment_result) == 0 else establishment_df
        )

        establishment_df["cnpj_ordem"] = establishment_df["cnpj_ordem"].apply(int)
        establishment_df = establishment_df.sort_values(by=["cnpj_ordem"])
        establishment_df["cnpj_ordem"] = establishment_df["cnpj_ordem"].apply(str)

        establishment_list = establishment_df.to_dict(orient="records")

        est_is_empty = len(establishment_df) == 0
        format_map = self.__format_establishment

        return [] if est_is_empty else list(map(format_map, establishment_list))

    def get_cnpjs_partners(self, cnpj_list: CNPJList) -> List:
        """
        Get the partners for the CNPJ.

        Parameters:
        cnpj (CNPJ): The CNPJ object.

        Returns:
        DataFrame: The DataFrame with the partners.
        """
        cnpj_basicos_str = format_cnpj_list(cnpj_list)

        query = text(
            f"""
                with socios_ as (
                    select
                        cnpj_basico,
                        qualificacao_socio,
                        nome_socio_razao_social
                    from
                        socios
                    where
                        cnpj_basico IN ({cnpj_basicos_str})
                    group by
                        1, 2, 3
                )
                SELECT
                    cnpj_basico,
                    json_agg(
                        json_build_object(
                            'nome', nome_socio_razao_social,
                            'qual', concat(qualificacao_socio,'-', qual_socio.descricao)
                        )
                    ) AS qsa
                FROM
                    socios_ soc
                left join
                    quals qual_socio
                on
                    qual_socio.codigo::text = soc.qualificacao_socio::text
                GROUP BY
                    cnpj_basico
            """
        )

        with get_session(settings.POSTGRES_DBNAME_RFB) as session:
            partners_result = session.execute(query)
            partners_result: Result = partners_result.fetchall()

        partners_result: Result = replace_invalid_fields_on_list_tuple(partners_result)
        partners_result: Result = replace_spaces_on_list_tuple(partners_result)

        columns = ["cnpj_basico", "qsa"]
        empty_df = pd.DataFrame(columns=columns)

        partners_df = pd.DataFrame(partners_result, columns=columns)
        partners_df = empty_df if len(partners_df) == 0 else partners_df

        partners_df["qsa"] = partners_df["qsa"].apply(string_to_json)
        partners_df["cnpj_basico"] = partners_df["cnpj_basico"].apply(zfill_factory(8))
        partners_dict = dataframe_to_nested_dict(partners_df, index_col="cnpj_basico")

        cnpjs_raw_base = [(cnpj.to_raw(), cnpj.to_tuple()[0]) for cnpj in cnpj_list]

        empty_dict = {"qsa": []}

        def cnpj_map(cnpj_base_):
            return (
                partners_dict[cnpj_base_] if cnpj_base_ in partners_dict else empty_dict
            )

        partners_dict = {
            cnpj_raw: cnpj_map(cnpj_base)
            for cnpj_raw, cnpj_base in cnpjs_raw_base
            if cnpj_base in partners_dict
        }

        return partners_dict

    def parse_simples_simei(
        self, payload: PayloadType
    ) -> Tuple[bool, Optional[str], Optional[str]]:
        """
        Parse the payload to ensure correct data types.

        :param payload: Dictionary with 'optante', 'data_opcao', and 'data_exclusao' keys.
        :return: Tuple with boolean, and optional strings for dates.
        """

        # Convert 'optante' to boolean
        optante_str = payload.get("optante", "false").lower()
        optante = optante_str in ["true", "1"]

        # Extract and validate dates
        data_opcao = payload.get("data_opcao")
        data_exclusao = payload.get("data_exclusao")

        # Handle 'null' as None
        if data_opcao == "null":
            data_opcao = None
        if data_exclusao == "null":
            data_exclusao = None

        return (optante, data_opcao, data_exclusao)

    def get_cnpjs_simples_simei(self, cnpj_list: CNPJList) -> List:
        """
        Get the partners for the CNPJ.

        Parameters:
        cnpj (CNPJ): The CNPJ object.

        Returns:
        DataFrame: The DataFrame with the partners.
        """
        cnpj_basicos_str = comma_stringify_list([cnpj.basico_int for cnpj in cnpj_list])

        query = text(
            f"""
            SELECT
                cnpj_basico,
                json_build_object(
                    'optante',
                    case when opcao_pelo_simples ilike 'S' then 'true' else 'false' end,
                    'data_opcao', COALESCE(
                        TO_CHAR(
                            TO_DATE(
                                NULLIF(data_opcao_simples, '0'),  -- Replace '0' with NULL
                                'YYYYMMDD'
                            ),
                            'DD/MM/YYYY'
                        ),
                        'null'  -- Default value if the date is invalid or NULL
                    ),
                    'data_exclusao', COALESCE(
                        TO_CHAR(
                            TO_DATE(
                                NULLIF(data_exclusao_simples, '0'),  -- Replace '0' with NULL
                                'YYYYMMDD'
                            ),
                            'DD/MM/YYYY'
                        ),
                        'null'  -- Default value if the date is invalid or NULL
                    )
                ) AS simples,
                json_build_object(
                    'optante', case when opcao_mei ilike 'S' then 'true' else 'false' end,
                    'data_opcao', COALESCE(
                        TO_CHAR(
                            TO_DATE(
                                NULLIF(data_opcao_mei, '0'),  -- Replace '0' with NULL
                                'YYYYMMDD'
                            ),
                            'DD/MM/YYYY'
                        ),
                        'null'  -- Default value if the date is invalid or NULL
                    ),
                    'data_exclusao', COALESCE(
                        TO_CHAR(
                            TO_DATE(
                                NULLIF(data_exclusao_mei, '0'),
                                'YYYYMMDD'
                            ),
                            'DD/MM/YYYY'
                        ),
                        'null'
                    )
                ) AS simei
            FROM
                simples soc
                where
                    cnpj_basico IN ({cnpj_basicos_str})
            """
        )

        with get_session(settings.POSTGRES_DBNAME_RFB) as session:
            simples_simei_result: Result = session.execute(query)

        simples_simei_result: Result = simples_simei_result.fetchall()
        simples_simei_result = replace_invalid_fields_on_list_tuple(
            simples_simei_result
        )
        simples_simei_result = replace_spaces_on_list_tuple(simples_simei_result)

        columns = ["cnpj_basico", "simples", "simei"]

        simples_simei_df = pd.DataFrame(simples_simei_result, columns=columns)
        simples_simei_df = (
            simples_simei_df if len(simples_simei_df) == 0 else simples_simei_df
        )

        simples_simei_df["cnpj_basico"] = simples_simei_df["cnpj_basico"].apply(
            zfill_factory(8)
        )

        cnpjs_raw_base = [(cnpj.to_raw(), cnpj.to_tuple()[0]) for cnpj in cnpj_list]

        not_selected_dict = {
            "optante": False,
            "data_opcao": None,
            "data_exclusao": None,
        }
        empty_dict = {"simples": not_selected_dict, "simei": not_selected_dict}

        simples_simei_dict = dataframe_to_nested_dict(
            simples_simei_df, index_col="cnpj_basico"
        )

        def cnpj_map(cnpj_base_):
            simples_str = simples_simei_dict.get(cnpj_base_, {}).get("simples", "{}")
            normalized_json = normalize_json(simples_str)
            simples_dict = loads(normalized_json)

            simei_str = simples_simei_dict.get(cnpj_base_, {}).get("simei", "{}")
            normalized_json = normalize_json(simei_str)
            simei_dict = loads(normalized_json)

            return (
                {
                    "simples": (
                        dict(
                            zip(
                                ["optante", "data_opcao", "data_exclusao"],
                                self.parse_simples_simei(simples_dict),
                            )
                        )
                        if simples_dict["optante"]
                        else not_selected_dict
                    ),
                    "simei": (
                        dict(
                            zip(
                                ["optante", "data_opcao", "data_exclusao"],
                                self.parse_simples_simei(simei_dict),
                            )
                        )
                        if simei_dict["optante"]
                        else not_selected_dict
                    ),
                }
                if cnpj_base_ in simples_simei_dict
                else empty_dict
            )

        simples_simei_dict = {
            cnpj_raw: cnpj_map(cnpj_base) for cnpj_raw, cnpj_base in cnpjs_raw_base
        }

        return simples_simei_dict

    def get_cnpj_activities(self, cnpj: CNPJ):
        """
        Get the activities for the CNPJ.

        Parameters:
        cnpj (CNPJ): The CNPJ object.

        Returns:
        DataFrame: The DataFrame with the activities.
        """
        query = text(
            f"""
                with cnae_unnest as (
                    select
                        cnpj_basico,
                        unnest(
                            string_to_array(
                                est.cnae_fiscal_secundaria, ','
                            )
                        )::integer AS codigo_cnae
                    FROM estabelecimento est
                    where cnpj_basico::text = '{cnpj.basico_int}'
                ),
                nosso_cnae as (
                    select
                        cnpj_basico,
                        codigo,
                        descricao
                    from
                        cnae_unnest
                    inner join
                        cnae
                    on cnae.codigo::text = cnae_unnest.codigo_cnae::text
                    group by cnpj_basico, codigo, descricao
                    order by cnpj_basico, codigo, descricao
                ),
                atividade_principal as (
                    select
                        cnpj_basico,
                        json_build_object(
                            'code', cnae.codigo::integer,
                            'text', cnae.descricao
                        ) as atividade_principal
                    from estabelecimento est
                    inner join cnae
                        on est.cnae_fiscal_principal::text = cnae.codigo::text
                    where cnpj_basico::text = '{cnpj.basico_int}'
                ),
                atividades_secundarias as (
                    select
                        cnpj_basico,
                        json_agg(
                            json_build_object(
                                'code', codigo,
                                'text', descricao
                            )
                        ) as atividades_secundarias
                    from nosso_cnae
                    group by cnpj_basico
                )
                select
                    a_s.cnpj_basico as cnpj_basico,
                    a_p.atividade_principal as atividade_principal,
                    a_s.atividades_secundarias as atividades_secundarias
                from
                    atividades_secundarias a_s
                inner join
                    atividade_principal a_p
                on
                    a_s.cnpj_basico::text = a_p.cnpj_basico::text
            """
        )

        with get_session(settings.POSTGRES_DBNAME_RFB) as session:
            activities_result: Result = session.execute(query).fetchall()

        activities_result = replace_invalid_fields_on_list_tuple(activities_result)
        activities_result = replace_spaces_on_list_tuple(activities_result)

        columns = ["cnpj_basico", "atividade_principal", "atividades_secundarias"]
        partners_df = pd.DataFrame(activities_result, columns=columns)
        empty_df = pd.DataFrame(columns=columns)

        partners_df = empty_df if len(partners_df) == 0 else partners_df

        partners_dict = partners_df.to_dict(orient="records")[0]

        main_activities_str = partners_dict["atividade_principal"]
        side_activities_str = partners_dict["atividades_secundarias"]
        main_activities = string_to_json(main_activities_str)
        side_activities = string_to_json(side_activities_str)

        is_empty = len(side_activities) == 1 and side_activities[0] == {}
        side_activities = [] if is_empty else side_activities

        return {
            "atividade_principal": main_activities,
            "atividades_secundarias": side_activities,
        }

    def get_cnpjs_info(self, cnpj_list: CNPJList) -> JSON:
        """
        Get the information for the CNPJ.

        Parameters:
        cnpj (CNPJ): The CNPJ object.

        Returns:
        dict: The dictionary with the CNPJ information.
        """
        columns = [
            "cnpj",
            "cnpj_raw",
            "abertura",
            "tipo",
            "nome",
            "fantasia",
            "capital_social",
            "porte",
            "logradouro",
            "numero",
            "complemento",
            "bairro",
            "municipio",
            "uf",
            "cep",
            "email",
            "telefone",
            "situacao",
            "data_situacao",
            "motivo_situacao",
            "situacao_especial",
            "data_situacao_especial",
            "atividade_principal",
            "atividades_secundarias",
            "efr",
            "qsa",
            "simples",
            "simei",
        ]

        # Define the methods to run in parallel
        tasks = {
            "establishment": self.get_cnpjs_establishment,
            "company": self.get_cnpjs_company,
            "partners": self.get_cnpjs_partners,
            "simples_simei": self.get_cnpjs_simples_simei,
        }

        results = {}

        # Run the tasks in parallel using ThreadPoolExecutor
        with ThreadPoolExecutor() as executor:
            # Create a future for each task
            future_to_task = {
                executor.submit(task, cnpj_list): name for name, task in tasks.items()
            }

            # Collect the results as they complete
            for future in as_completed(future_to_task):
                task_name = future_to_task[future]
                try:
                    results[task_name] = future.result()
                except Exception as e:
                    results[task_name] = f"Error occurred: {e}"

        # Combine all the results into a single dictionary and return it
        establishment_dict: dict = results.get("establishment", {})
        company_dict: dict = results.get("company", {})
        partners_dict: dict = results.get("partners", {})
        simples_simei_dict: dict = results.get("simples_simei", {})

        if(len(establishment_dict) == 0):
            return {}
        
        cnpj_info_dict = {
            common_key.to_raw(): {
                **establishment_dict.get(common_key.to_raw(), {}),
                **company_dict.get(common_key.to_raw(), {}),
                **partners_dict.get(common_key.to_raw(), {"qsa": []}),
                **simples_simei_dict.get(common_key.to_raw(), {}),
            }
            for common_key in cnpj_list
        }

        cnpj_infos = {
            cnpj_key: {
                "cnpj_raw": cnpj_key,
                **cnpj_info,
            }
            for cnpj_key, cnpj_info in cnpj_info_dict.items()
        }

        return [
            {key_: cnpj_infos[key][key_] for key_ in columns if key_ in cnpj_infos[key]}
            for key in cnpj_infos
        ]

    def get_cnpj_info(self, cnpj: CNPJ) -> JSON:
        """
        Get the information for the CNPJ.

        Parameters:
        cnpj (CNPJ): The CNPJ object.

        Returns:
        dict: The dictionary with the CNPJ information.
        """
        columns = [
            "cnpj_raw",
            "cnpj",
            "abertura",
            "situacao",
            "data_situacao",
            "motivo_situacao",
            "situacao_especial",
            "data_situacao_especial",
            "tipo",
            "nome",
            "fantasia",
            "porte",
            "natureza_juridica",
            "capital_social",
            "atividade_principal",
            "atividades_secundarias",
            "logradouro",
            "numero",
            "complemento",
            "municipio",
            "bairro",
            "uf",
            "cep",
            "email",
            "telefone",
            "efr",
            "qsa",
        ]
        pd.DataFrame(columns=columns)

        cnpj_info = (self.get_cnpjs_info([cnpj]))[0]

        return cnpj_info if len(cnpj_info) != 0 else []

    def get_cnpjs_with_cnae(
        self, cnae_code: str, limit: int = settings.PAGE_SIZE, offset: int = 0
    ):
        """
        Get the companies with the CNAE.

        Parameters:
        cnae_code (str): The code of the CNAE.

        Returns:
        DataFrame: The DataFrame with the companies.
        """
        query = text(
            f"""
                select
                    distinct on (cnpj_basico)
                    cnpj_basico, cnpj_ordem, cnpj_dv
                from
                    estabelecimento
                where
                    (
                        cnae_fiscal_principal = '{cnae_code}' or
                        cnae_fiscal_secundaria like '%{cnae_code}%'
                    ) and
                    situacao_cadastral = '2' -- ATIVA
                order by
                    1, 2
                limit
                    {limit}
                offset
                    {offset}
            """
        )

        result: Result = self.session.execute(query)
        cnpj_tuples = result.fetchall()

        cnpjs_str_list = [
            CNPJ(cnpj_base, cnpj_order, cnpj_digits)
            for cnpj_base, cnpj_order, cnpj_digits in cnpj_tuples
        ]

        return self.get_cnpjs_info(cnpjs_str_list)

<<<<<<< HEAD
    def get_cnpjs_by_cnaes(
        self, cnaes_list: CodeListType, query_params: PaginatedLimitOffsetParams
    ):
=======
    def get_cnpjs_by_cnaes(self, cnaes_list: CodeListType, query_params: LimitOffsetParams):
>>>>>>> 4d5b13d1
        """
        Get the companies by the CNAEs.

        Parameters:
        cnaes_list (CodeListType): The list of CNAEs.

        Returns:
        Dict: The dictionary with the CNPJs info.
        """
        cnaes_str = comma_stringify_list(cnaes_list)

        main_cnae_str_condition = f"cnae_fiscal_principal in ({cnaes_str})"
        side_cnae_str_condition = " or ".join(
            [f"cnae_fiscal_secundaria like '%{cnae}%'" for cnae in cnaes_list]
        )

        query = text(
            f"""
                select
                    distinct on (cnpj_basico)
                    cnpj_basico, cnpj_ordem, cnpj_dv
                from
                    estabelecimento
                where
                    (
                        {main_cnae_str_condition} or
                        {side_cnae_str_condition}
                    ) and
                    situacao_cadastral::text = '2' -- ATIVA
                order by
                    1, 2
                limit
                    {query_params.limit}
                offset
                    {query_params.offset}
            """
        )
        
        result: Result = self.session.execute(query)
        cnpj_tuples = result.fetchall()

        cnpjs_str_list = [
            CNPJ(cnpj_base, cnpj_order, cnpj_digits)
            for cnpj_base, cnpj_order, cnpj_digits in cnpj_tuples
        ]

        return self.get_cnpjs_info(cnpjs_str_list)

    def get_cnpjs_by_states(
        self,
        states_list: CodeListType,
        limit: int = settings.PAGE_SIZE,
        offset: int = 0,
    ):
        """
        Get the companies by the states.

        Parameters:

        Returns:
        Dict: The dictionary with the CNPJs info.
        """

        states_str = comma_stringify_list(states_list)

        query = text(
            f"""
                select
                    distinct on (cnpj_basico)
                    cnpj_basico, cnpj_ordem, cnpj_dv
                from
                    estabelecimento
                where
                    uf in ({states_str}) and
                    situacao_cadastral::text = '2' -- ATIVA
                order by
                    1, 2
                limit
                    {limit}
                offset
                    {offset}
            """
        )

        result: Result = self.session.execute(query)
        cnpj_tuples = result.fetchall()

        cnpjs_str_list = [
            CNPJ(cnpj_base, cnpj_order, cnpj_digits)
            for cnpj_base, cnpj_order, cnpj_digits in cnpj_tuples
        ]

        return self.get_cnpjs_info(cnpjs_str_list)<|MERGE_RESOLUTION|>--- conflicted
+++ resolved
@@ -101,11 +101,7 @@
             if query_params.city_name else "1=1"
         filled_zipcode = str(float(query_params.zipcode)) if query_params.zipcode else ""
         zipcode_condition = f"cep = '{filled_zipcode}'" if filled_zipcode else "1=1"
-<<<<<<< HEAD
         
-=======
-
->>>>>>> 4d5b13d1
         if query_params.cnae_code:
             cnae_condition = (
                 f"""(
@@ -239,14 +235,8 @@
             return []
 
         # Use parameterized queries to safely include the token in the query
-<<<<<<< HEAD
         query=CNAE.descricao.ilike(f"%{token}%")
         cnae_result: List[CNAE] = self.session.query(CNAE).filter(query).all()
-=======
-        cnae_result: Result = (
-            self.session.query(CNAE).filter(CNAE.descricao.ilike(f"%{token}%")).all()
-        )
->>>>>>> 4d5b13d1
 
         # Map the results to the desired format
         cnae_dict = [
@@ -1428,13 +1418,9 @@
 
         return self.get_cnpjs_info(cnpjs_str_list)
 
-<<<<<<< HEAD
     def get_cnpjs_by_cnaes(
         self, cnaes_list: CodeListType, query_params: PaginatedLimitOffsetParams
     ):
-=======
-    def get_cnpjs_by_cnaes(self, cnaes_list: CodeListType, query_params: LimitOffsetParams):
->>>>>>> 4d5b13d1
         """
         Get the companies by the CNAEs.
 
