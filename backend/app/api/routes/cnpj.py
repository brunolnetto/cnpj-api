from fastapi import APIRouter, Request
from typing import Union

<<<<<<< HEAD
from backend.app.api.services.cnpj import CNPJServiceDependency
from backend.app.api.services.cnpj import CNPJService

=======
from backend.app.api.services.cnpj import (
    CNPJService,
    CNPJServiceDependency,
)
from backend.app.rate_limiter import limiter
from backend.app.setup.config import settings
>>>>>>> 16c405ea
from backend.app.api.models.cnpj import CNPJBatch
from backend.app.api.models.base import BatchModel
from backend.app.api.dependencies.auth import JWTDependency

# Types
CodeType = Union[str, int]

router = APIRouter(tags=["CNPJ"])

@router.get("/cnaes")
@limiter.limit(settings.DEFAULT_RATE_LIMIT)
async def get_cnaes(
    request: Request,
    search_token: str = "",
    limit: int = 10,
    offset: int = 0,
    enable_pagination: bool = True,
    cnpj_service: CNPJService = CNPJServiceDependency,
):
    """
    Get a list of CNAEs from the database.

    Parameters:
    - limit: The maximum number of CNAEs to return.

    Returns:
    - A list of CNAEs as dictionaries.
    """
    return (
        await cnpj_service.get_cnae_by_token(search_token)
        if search_token != ""
        else await cnpj_service.get_cnaes(limit, offset, enable_pagination)
    )


@router.post("/cnaes")
@limiter.limit(settings.DEFAULT_RATE_LIMIT)
async def get_cnae_objects(
    request: Request,
    search_token: str,
    cnae_code_batch: BatchModel,
    cnpj_service: CNPJService = CNPJServiceDependency,
):
    """
    Get CNAE objects from a list of codes.

    Parameters:
    - cnae: The CNAE code to search for.

    Returns:
    - A list with the CNAE objects.
    """
    return await cnpj_service.get_cnae_objects(cnae_code_batch)


@router.post("/cnaes/cnpjs")
@limiter.limit(settings.DEFAULT_RATE_LIMIT)
async def get_cnpjs_by_cnaes(
    request: Request,
    cnae_batch: BatchModel,
    limit: int = 10,
    offset: int = 0,
    cnpj_service: CNPJService = CNPJServiceDependency,
):
    """
    Get a list of establishments by CNAE code.

    Parameters:
    - cnae_code: The CNAE code to search for.
    - limit: The maximum number of establishments to return.
    - offset: The number of establishments to skip.

    Returns:
    - A list of establishments as dictionaries.
    """
    return await cnpj_service.get_cnpjs_by_cnaes(cnae_batch, limit, offset)


@router.get("/cnae/{cnae_code}")
@limiter.limit(settings.DEFAULT_RATE_LIMIT)
async def get_cnae_description(
    request: Request,
    cnae_code: CodeType,
    cnpj_service: CNPJService = CNPJServiceDependency,
):
    """
    Get the description of a CNAE code.

    Parameters:
    - cnae: The CNAE code to search for.

    Returns:
    - A dictionary with the CNAE description.
    """
    return await cnpj_service.get_cnae_description(cnae_code)


@router.get("/cnae/{cnae_code}/cnpjs")
@limiter.limit(settings.DEFAULT_RATE_LIMIT)
async def get_cnpjs_with_cnae(
    request: Request,
    cnae_code: CodeType,
    limit: int = 10,
    offset: int = 0,
    cnpj_service: CNPJService = CNPJServiceDependency,
):
    """
    Get a list of establishments with a given CNAE code.

    Parameters:
    - cnae_code: The CNAE code to search for.
    - limit: The maximum number of establishments to return.
    - offset: The number of establishments to skip.

    Returns:
    - A list of establishments as dictionaries.
    """
    return await cnpj_service.get_cnpjs_with_cnae(cnae_code, limit, offset)


@router.post("/states/cnpjs")
@limiter.limit(settings.DEFAULT_RATE_LIMIT)
async def get_cnpjs_by_state(
    request: Request,
    state_batch: BatchModel,
    cnpj_service: CNPJService = CNPJServiceDependency,
    limit: int = 10,
    offset: int = 0,    
):
    """
    Get a list of establishments by state code.

    Parameters:
    - state_code: The state code to search for.
    - limit: The maximum number of establishments to return.
    - offset: The number of establishments to skip.

    Returns:
    - A list of establishments as dictionaries.
    """
    return await cnpj_service.get_cnpjs_by_states(state_batch, limit, offset)


@router.get("/company/sizes")
@limiter.limit(settings.DEFAULT_RATE_LIMIT)
async def get_company_sizes(
    request: Request,
    cnpj_service: CNPJService = CNPJServiceDependency,
):
    """
    Get a dictionary with the company sizes.

    Returns:
    - A dictionary with the company sizes.
    """
    return await cnpj_service.get_company_size_dict()


@router.get("/company/situation")
@limiter.limit(settings.DEFAULT_RATE_LIMIT)
async def get_situations(
    request: Request,
    cnpj_service: CNPJService = CNPJServiceDependency,
):
    """
    Get a dictionary with the company situations.

    Returns:
    - A dictionary with the company situations.
    """
    return await cnpj_service.get_company_situation_dict()


@router.get("/establishment/types")
@limiter.limit(settings.DEFAULT_RATE_LIMIT)
async def get_establishment_sizes(
    request: Request,
    cnpj_service: CNPJService = CNPJServiceDependency,
):
    """
    Get a dictionary with the company sizes.

    Returns:
    - A dictionary with the company sizes.
    """
    return await cnpj_service.get_establishment_type_dict()


@router.get("/city/{city_code}")
@limiter.limit(settings.DEFAULT_RATE_LIMIT)
async def get_city(
    request: Request,
    city_code: CodeType,
    cnpj_service: CNPJService = CNPJServiceDependency,
):
    """
    Get the name of a city code.

    Parameters:
    - city_code: The city code to search for.

    Returns:
    - A dictionary with the city name.
    """
    return await cnpj_service.get_city(city_code)


@router.get("/cities")
@limiter.limit(settings.DEFAULT_RATE_LIMIT)
async def get_cities(
    request: Request,
    cnpj_service: CNPJService = CNPJServiceDependency,
    limit: int = 10,
    offset: int = 0,    
):
    """
    Get a list of cities from the database.

    Parameters:
    - limit: The maximum number of cities to return.

    Returns:
    - A list of cities as dictionaries.
    """
    from time import perf_counter
    
    t0=perf_counter()
    result=await cnpj_service.get_cities(limit, offset)
    t1=perf_counter()
    print(f"get_cities took {t1-t0:.4f} seconds")
    
    return result


@router.post("/cities")
@limiter.limit(settings.DEFAULT_RATE_LIMIT)
async def get_cities_list(
    request: Request,
    cities_code_batch: BatchModel,
    cnpj_service: CNPJService = CNPJServiceDependency,
):
    return await cnpj_service.get_cities_list(cities_code_batch)


@router.post("/cities/infer")
@limiter.limit(settings.DEFAULT_RATE_LIMIT)
async def infer_city(
    request: Request,
    city_name_batch: BatchModel,
    cnpj_service: CNPJService = CNPJServiceDependency,
):
    return await cnpj_service.get_city_candidates(city_name_batch)


@router.get("/legal-nature/{legal_nature_code}")
@limiter.limit(settings.DEFAULT_RATE_LIMIT)
async def get_legal_nature(
    request: Request,
    legal_nature_code: CodeType,
    cnpj_service: CNPJService = CNPJServiceDependency,
):
    """
    Get a list of legal natures from the database.

    Parameters:
    - limit: The maximum number of legal natures to return.

    Returns:
    - A list of legal natures as dictionaries.
    """
    return await cnpj_service.get_legal_nature(legal_nature_code)


@router.get("/legal-natures")
@limiter.limit(settings.DEFAULT_RATE_LIMIT)
async def get_legal_natures(
    request: Request,
    limit: int = 10,
    offset: int = 0,
    enable_pagination: bool = True,
    cnpj_service: CNPJService = CNPJServiceDependency,
):
    """
    Get a list of legal natures from the database.

    Parameters:
    - limit: The maximum number of legal natures to return.

    Returns:
    - A list of legal natures as dictionaries.
    """
    return await cnpj_service.get_legal_natures(limit, offset, enable_pagination)


@router.post("/legal-natures")
@limiter.limit(settings.DEFAULT_RATE_LIMIT)
async def get_legal_natures_list(
    request: Request,
    legal_natures_code_batch: BatchModel,
    cnpj_service: CNPJService = CNPJServiceDependency,
):
    """
    Get a list of legal natures from the database.

    Parameters:
    - limit: The maximum number of legal natures to return.

    Returns:
    - A list of legal natures as dictionaries.
    """
    return await cnpj_service.get_legal_natures_list(legal_natures_code_batch)


@router.get("/registration-status/{registration_status_code}")
@limiter.limit(settings.DEFAULT_RATE_LIMIT)
async def get_registration_status(
    request: Request,
    registration_status_code: CodeType,
    cnpj_service: CNPJService = CNPJServiceDependency,
):
    """
    Get a registration status from the database.

    Parameters:
    - registration_status_code: The registration status code to search for.

    Returns:
    - A dictionary with the registration status.
    """
    return await cnpj_service.get_registration_status(registration_status_code)

@router.get("/registration-statuses")
@limiter.limit(settings.DEFAULT_RATE_LIMIT)
async def get_registration_statuses(
    request: Request,
    limit: int = 10,
    offset: int = 0,
    enable_pagination: bool = True,
    cnpj_service: CNPJService = CNPJServiceDependency,
):
    """
    Get a list of registration statuses from the database.

    Parameters:
    - limit: The maximum number of registration statuses to return.

    Returns:
    - A list of registration statuses as dictionaries.
    """
    return await cnpj_service.get_registration_statuses(
        limit, offset, enable_pagination
    )


@router.post("/registration-statuses")
@limiter.limit(settings.DEFAULT_RATE_LIMIT)
async def get_registration_statuses_list(
    request: Request,
    registration_code_batch: BatchModel,
    cnpj_service: CNPJService = CNPJServiceDependency,
):
    """
    Get a list of registration statuses from the database.

    Parameters:
    - code_list: The list of registration status codes to search for.

    Returns:
    - A list of registration statuses as dictionaries.
    """

    return await cnpj_service.get_registration_statuses_list(registration_code_batch)


@router.get("/cnpj/{cnpj}")
@limiter.limit(settings.DEFAULT_RATE_LIMIT)
async def get_cnpj_info(
    request: Request, 
    cnpj: str, 
    cnpj_service: CNPJService = CNPJServiceDependency
):
    """
    Get information about a CNPJ number.

    Parameters:
    - cnpj: The CNPJ number to search for.

    Returns:
    - A dictionary with information about the CNPJ.
    """

    return await cnpj_service.get_cnpj_info(cnpj)


@router.get("/cnpj/{cnpj}/activities")
@limiter.limit(settings.DEFAULT_RATE_LIMIT)
async def get_cnpj_activities(
    request: Request, 
    cnpj: str, 
    cnpj_service: CNPJService = CNPJServiceDependency
):
    """
    Get the activities of a CNPJ number.

    Parameters:
    - cnpj: The CNPJ number to search for.

    Returns:
    - A list of activities associated with the CNPJ.
    """
    return await cnpj_service.get_cnpj_activities(cnpj)


@router.get("/cnpj/{cnpj}/partners")
@limiter.limit(settings.DEFAULT_RATE_LIMIT)
async def get_cnpj_partners(
    request: Request, 
    cnpj: str, 
    cnpj_service: CNPJService = CNPJServiceDependency
):
    """
    Get the partners of a CNPJ number.

    Parameters:
    - cnpj: The CNPJ number to search for.

    Returns:
    - A list of partners associated with the CNPJ.
    """
    return await cnpj_service.get_cnpj_partners(cnpj)


@router.get("/cnpj/{cnpj}/company")
@limiter.limit(settings.DEFAULT_RATE_LIMIT)
async def get_cnpj_company(
    request: Request, 
    cnpj: str, 
    cnpj_service: CNPJService = CNPJServiceDependency
):
    """
    Get the company associated with a CNPJ number.

    Parameters:
    - cnpj: The CNPJ number to search for.

    Returns:
    - A dictionary with information about the company.
    """
    return await cnpj_service.get_cnpj_company(cnpj)


@router.get("/cnpj/{cnpj}/establishment")
async def get_cnpj_establishment(
    request: Request, 
    cnpj: str, 
    cnpj_service: CNPJService = CNPJServiceDependency
):
    """
    Get the establishment associated with a CNPJ number.

    Parameters:
    - cnpj: The CNPJ number to search for.

    Returns:
    - A dictionary with information about the establishment.
    """
    from time import perf_counter
    t0=perf_counter()
    result=await cnpj_service.get_cnpj_establishment(cnpj)
    print(f"get_cnpj_establishment took {perf_counter()-t0:.4f} seconds")

    return result


@router.get("/cnpj/{cnpj}/establishments")
@limiter.limit(settings.DEFAULT_RATE_LIMIT)
async def get_cnpj_establishments(
    request: Request, 
    cnpj: str, 
    cnpj_service: CNPJService = CNPJServiceDependency
):
    """
    Get the establishments associated with a CNPJ base (First 8 digits).
    You must provide any full CNPJ number.

    Parameters:
    - cnpj: The CNPJ number to search for.

    Returns:
    - A list of establishments associated with the CNPJ.
    """
    return await cnpj_service.get_cnpj_establishments(cnpj)


@router.get("/cnpjs")
@limiter.limit(settings.DEFAULT_RATE_LIMIT)
async def get_cnpjs(
    request: Request,
    state_abbrev: str = "",
    city_name: str = "",
    cnae_code: str = "",
    zipcode: str = "",
    is_all: bool = False,
    limit: int = 10,
    offset: int = 0,
    cnpj_service: CNPJService = CNPJServiceDependency,
):
    """
    Get a list of CNPJs from the database.

    Parameters:
    - limit: The maximum number of CNPJs to return.

    Returns:
    - A list of CNPJs as dictionaries.
    """
    return await cnpj_service.get_cnpjs(
        state_abbrev, city_name, cnae_code, zipcode, is_all, limit, offset
    )


@router.post("/cnpjs")
@limiter.limit(settings.DEFAULT_RATE_LIMIT)
async def get_cnpjs_info(
    request: Request,
    cnpj_batch: BatchModel,
    cnpj_service: CNPJService = CNPJServiceDependency,
):
    """
    Get a list of CNPJs from the database.

    Parameters:
    - limit: The maximum number of CNPJs to return.

    Returns:
    - A list of CNPJs as dictionaries.
    """
    return await cnpj_service.get_cnpjs_info(cnpj_batch)


@router.post("/cnpjs/partners")
@limiter.limit(settings.DEFAULT_RATE_LIMIT)
async def get_cnpjs_partners(
    request: Request,
    cnpj_batch: CNPJBatch,
    cnpj_service: CNPJService = CNPJServiceDependency,
):
    """
    Get a list of CNPJ partners information from the database.

    Parameters:
    - limit: The maximum number of CNPJs to return.

    Returns:
    - A list of CNPJs as dictionaries.
    """
    return await cnpj_service.get_cnpjs_partners(cnpj_batch)


@router.post("/cnpjs/company")
@limiter.limit(settings.DEFAULT_RATE_LIMIT)
async def get_cnpjs_company(
    request: Request,
    cnpj_batch: CNPJBatch,
    cnpj_service: CNPJService = CNPJServiceDependency,
):
    """
    Get a list of CNPJ partners information from the database.

    Parameters:
    - limit: The maximum number of CNPJs to return.

    Returns:
    - A list of CNPJs as dictionaries.
    """
    return await cnpj_service.get_cnpjs_company(cnpj_batch)


@router.post("/cnpjs/establishment")
@limiter.limit(settings.DEFAULT_RATE_LIMIT)
async def get_cnpjs_establishment(
    request: Request,
    cnpj_batch: CNPJBatch,
    cnpj_service: CNPJService = CNPJServiceDependency,
):
    """
    Get a list of CNPJ partners information from the database.

    Parameters:
    - limit: The maximum number of CNPJs to return.

    Returns:
    - A list of CNPJs as dictionaries.
    """
    return await cnpj_service.get_cnpjs_establishment(cnpj_batch)<|MERGE_RESOLUTION|>--- conflicted
+++ resolved
@@ -1,18 +1,12 @@
 from fastapi import APIRouter, Request
 from typing import Union
 
-<<<<<<< HEAD
-from backend.app.api.services.cnpj import CNPJServiceDependency
-from backend.app.api.services.cnpj import CNPJService
-
-=======
 from backend.app.api.services.cnpj import (
     CNPJService,
     CNPJServiceDependency,
 )
 from backend.app.rate_limiter import limiter
 from backend.app.setup.config import settings
->>>>>>> 16c405ea
 from backend.app.api.models.cnpj import CNPJBatch
 from backend.app.api.models.base import BatchModel
 from backend.app.api.dependencies.auth import JWTDependency
