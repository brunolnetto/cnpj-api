--- conflicted
+++ resolved
@@ -120,7 +120,6 @@
 
         return cnaes[0]
 
-<<<<<<< HEAD
 
     async def get_cnae_by_token(self, search_token):
         """
@@ -142,8 +141,6 @@
             raise HTTPException(status_code=400, detail=str(e)) from e
 
 
-=======
->>>>>>> 0d37bbcd
     async def get_cnpjs_with_cnae(
         self, cnae_code: CodeType, limit: int = 10, offset: int = 0
     ):
