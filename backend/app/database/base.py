from typing import Dict
from contextlib import contextmanager

from contextlib import contextmanager
from urllib.parse import urlparse
from psycopg2 import OperationalError
from sqlalchemy_utils import database_exists, create_database
from sqlalchemy import pool, text, inspect
from sqlalchemy import create_engine
from sqlalchemy.orm import sessionmaker
from sqlalchemy.orm import declarative_base
from sqlalchemy.engine.url import make_url

from backend.app.setup.config import settings


class BaseDatabase:
    def get_session(self):
        raise NotImplementedError()

    def create_database(self):
        raise NotImplementedError()

    def test_connection(self):
        raise NotImplementedError()

    def create_tables(self):
        raise NotImplementedError()

    def print_tables(self):
        raise NotImplementedError()

<<<<<<< HEAD
=======

class MultiDatabase(BaseDatabase):
    """
    This class represents a multi-database connection and session management object.
    It contains methods to handle multiple databases.
    """

    def __init__(self, database_uris: Dict[str, str]):
        """
        Initialize with a dictionary of database URIs.
        """
        self.databases = {
            db_name: Database(uri) for db_name, uri in database_uris.items()
        }

    def get_session(self, db_name):
        """
        Get a session for a specific database.
        """
        if db_name not in self.databases:
            raise ValueError(f"No such database: {db_name}")
        return self.databases[db_name].get_session()

    def create_database(self):
        for name, database in self.databases.items():
            database.create_database()

    def test_connection(self):
        for name, database in self.databases.items():
            database.test_connection()

    def create_tables(self):
        for name, database in self.databases.items():
            database.create_tables()

    def print_tables(self):
        """
        Print the available tables in a specific database.
        """
        for name, database in self.databases.items():
            database.print_tables()

    def init(self):
        for name, database in self.databases.items():
            database.init()
>>>>>>> 16c405ea

    def disconnect(self):
        for name, database in self.databases.items():
            database.disconnect()


class Database(BaseDatabase):
    """
    This class represents a database connection and session management object.
    It contains two attributes:

    - engine: A callable that represents the database engine.
    - session_maker: A callable that represents the session maker.
    """

    def __init__(self, uri):
        self.uri = uri
        self.base = declarative_base()
        self.engine = create_engine(
            uri,
            poolclass=pool.QueuePool,  # Use connection pooling
            pool_size=20,  # Adjust pool size based on your workload
            max_overflow=10,  # Adjust maximum overflow connections
            # Periodically recycle connections (optional)
            pool_recycle=3600,
        )
        self.session_maker = sessionmaker(
            autocommit=False, autoflush=False, bind=self.engine
        )
    
    def mask_password(self, uri):
        parsed_uri = urlparse(uri)
        userinfo = parsed_uri.username
        password = parsed_uri.password
        masked_password = '*' * len(password) if password else ''
        masked_uri = parsed_uri._replace(netloc=f"{userinfo}:{masked_password}@{parsed_uri.hostname}")
        return masked_uri.geturl()

    @contextmanager
    def get_session(self):
        return self.session_maker()

    def mask_sensitive_data(self) -> str:
        # Parse the URI using SQLAlchemy's make_url
        parsed_uri = make_url(self.uri)

        # Mask the password if it's present
        if parsed_uri.password:
            parsed_uri = parsed_uri.set(password="******")

        # Return the sanitized URI as a string
        return str(parsed_uri)

    def create_database(self):
        masked_uri = self.mask_sensitive_data()
        # Create the database if it does not exist
        try:
            if not database_exists(self.uri):
                # Create the database engine and session maker
                create_database(self.uri)

            print(f"Database {masked_uri} created!")

        except OperationalError as e:
            print(f"Error creating to database {masked_uri}: {e}")

    def test_connection(self):
        masked_uri = self.mask_sensitive_data()
        try:
            with self.engine.connect() as conn:
                query = text("SELECT 1")

                # Test the connection
                conn.execute(query)

<<<<<<< HEAD
                masked_uri = self.mask_password(self.uri)
                logger.info(f"Connection to the database {masked_uri} established!")
=======
                print(f"Connection to the database {masked_uri} established!")
>>>>>>> 16c405ea

        except OperationalError as e:
            print(f"Error connecting to the database {masked_uri}: {e}")

    def create_tables(self):
        """
        Connects to a PostgreSQL database using environment variables for connection details.

        Returns:
            Database: A NamedTuple with engine and conn attributes for the database connection.
            None: If there was an error connecting to the database.

        """
        masked_uri = self.mask_sensitive_data()
        try:
            # Create all tables defined using the Base class (if not already
            # created)
            self.base.metadata.create_all(self.engine)

            print(f"Tables for database {masked_uri} created!")

        except Exception as e:
            print(f"Error creating tables in the database {masked_uri}: {str(e)}")

    def print_tables(self):
        """
        Print the available tables in the database.
        """
        try:
            inspector = inspect(self.engine)
            tables = inspector.get_table_names()
            print(f"Available tables: {tables}")
        except Exception as e:
            print(f"Error fetching table names: {str(e)}")

    def init(self):
        """
        Initializes the database connection and creates the tables.

        Args:
            uri (str): The database URI.

        Returns:
            Database: A NamedTuple with engine and conn attributes for the database connection.
            None: If there was an error connecting to the database.
        """

        try:
            self.create_database()
        except Exception as e:
            print(f"Error creating database: {e}")

        try:
            self.test_connection()
        except Exception as e:
            print(f"Error testing connection: {e}")

        try:
            self.create_tables()
        except Exception as e:
            print(f"Error creating tables: {e}")

        try:
            self.print_tables()
        except Exception as e:
            print(f"Error print available tables: {e}")

    def disconnect(self):
        """
        Clean up and close the database connection and session maker.
        """
        masked_uri = self.mask_sensitive_data()
        try:
            # Close all connections in the pool
            self.engine.dispose()
            print(f"Database {masked_uri} connections closed.")
        except Exception as e:
            print(f"Error closing database connections: {str(e)}")

    def __repr__(self):
        masked_uri = self.mask_sensitive_data(self.uri)
        return f"<Database(uri={masked_uri})>"


class MultiDatabase(BaseDatabase):
    """
    This class represents a multi-database connection and session management object.
    It contains methods to handle multiple databases.
    """

    def __init__(self, database_uris: Dict[str, str]):
        """
        Initialize with a dictionary of database URIs.
        """
        self.databases = {
            db_name: Database(uri)
            for db_name, uri in database_uris.items()
        }
    
    @contextmanager   
    def get_session(self, db_name):
        """
        Get a session for a specific database.
        """
        if db_name not in self.databases:
            raise ValueError(f"No such database: {db_name}")
        
        with self.databases[db_name].get_session() as session:
            yield session

    def create_database(self, db_name):
        for database in self.databases.values():
            database.create_database()

    def test_connection(self, db_name):
        for database in self.databases.values():
            database.test_connection()

    def create_tables(self):
        for database in self.databases.values():
            database.create_tables()

    def print_tables(self, db_name):
        """
        Print the available tables in a specific database.
        """
        for database in self.databases.values():
            database.print_tables()
            
    def init(self):
        for database in self.databases.values():
            database.init()


# Load environment variables from the .env file
multi_database = None


def create_database_obj():
    global multi_database
    multi_database = MultiDatabase(settings.postgres_uris_dict)


create_database_obj()


def init_database():
    global multi_database
    if not multi_database:
        create_database()

    multi_database.init()

init_database()

@contextmanager
def get_session(db_name: str):
    """
    Define a dependency to create a database session asynchronously.

    Returns:
        Database: A NamedTuple with engine and conn attributes for the database connection.
        None: If there was an error connecting to the database.
    """
    # Ensure database is initialized before getting a session
    if multi_database is None:
        init_database()

    session = multi_database.get_session(db_name)
    try:
        yield session
    finally:
        session.close()<|MERGE_RESOLUTION|>--- conflicted
+++ resolved
@@ -30,8 +30,6 @@
     def print_tables(self):
         raise NotImplementedError()
 
-<<<<<<< HEAD
-=======
 
 class MultiDatabase(BaseDatabase):
     """
@@ -77,7 +75,6 @@
     def init(self):
         for name, database in self.databases.items():
             database.init()
->>>>>>> 16c405ea
 
     def disconnect(self):
         for name, database in self.databases.items():
@@ -153,12 +150,7 @@
                 # Test the connection
                 conn.execute(query)
 
-<<<<<<< HEAD
-                masked_uri = self.mask_password(self.uri)
-                logger.info(f"Connection to the database {masked_uri} established!")
-=======
                 print(f"Connection to the database {masked_uri} established!")
->>>>>>> 16c405ea
 
         except OperationalError as e:
             print(f"Error connecting to the database {masked_uri}: {e}")
