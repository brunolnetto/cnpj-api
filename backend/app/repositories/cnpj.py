--- conflicted
+++ resolved
@@ -211,7 +211,6 @@
 
         return cnae_dict
 
-<<<<<<< HEAD
     def get_cnae_by_token(self, token: str):
         """
         Get the CNAE for the token.
@@ -239,11 +238,6 @@
         return cnae_dict
 
     def get_cnaes(self, limit: int = 10, offset: int = 0, enable_pagination: bool = True):
-=======
-    def get_cnaes(
-        self, limit: int = 10, offset: int = 0, enable_pagination: bool = True
-    ):
->>>>>>> 0d37bbcd
         """
         Get all CNAEs from the database.
 
