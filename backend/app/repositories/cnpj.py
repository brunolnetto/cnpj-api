from typing import Dict, Union, List, Any
from sqlalchemy import text
import pandas as pd
from datetime import datetime

from backend.app.utils.misc import string_to_json
from sqlalchemy.ext.asyncio import AsyncSession
from backend.app.api.models.cnpj import CNPJ
from backend.app.api.services.scrapper import get_cnpj_scrap_service
from backend.app.utils.repositories import (
    format_database_date,
    format_cep,
    format_phone,
)
from backend.app.utils.misc import (
    replace_invalid_fields_on_list_tuple,
    replace_invalid_fields_on_list_dict,
    replace_spaces_on_list_tuple,
    format_decimal,
    replace_spaces,
    is_field_valid,
    is_number,
    number_string_to_number,
    humanize_string,
)
from backend.app.api.utils.ml import find_most_possible_tokens
from backend.app.utils.dataframe import dataframe_to_nested_dict
from backend.app.api.utils.cnpj import format_cnpj
from backend.app.repositories.constants import (
    SIZE_DICT,
    SITUATION_DICT,
    EST_TYPE_DICT,
)

<<<<<<< HEAD
from backend.app.database.schemas import CNAE
=======
from backend.app.database.schemas import CNAE 
>>>>>>> d789b026

# Types
CNPJList = List[CNPJ]
JSON = Dict[str, Any]
CodeType = Union[str, int]
CodeListType = List[CodeType]


class CNPJRepository:
    def __init__(self, session: AsyncSession):
        self.session = session

    def get_cnpjs_raw(
        self,
        state_abbrev: str = "",
        city_code: str = "",
        cnae_code: str = "",
        zipcode: str = "",
        is_all: bool = False,
        limit: int = 10,
        offset: int = 0,
    ):
        """
        Get all CNPJs from the database.

        Returns:
        DataFrame: The DataFrame with the CNPJs.
        """
        state_condition = f"uf='{state_abbrev}'" if state_abbrev else "1=1"
        city_condition = f"municipio='{city_code}'" if city_code else "1=1"

        filled_zipcode = str(float(zipcode)) if zipcode else ""
        zipcode_condition = f"cep = '{filled_zipcode}'" if filled_zipcode else "1=1"

        if cnae_code:
            cnae_condition = (
                f"""(
            (
                cnae_fiscal_principal = '{cnae_code}' or
                cnae_fiscal_secundaria @> Array[{cnae_code}] 
            ) and situacao_cadastral = '2'
        ) -- ATIVA"""
                if is_all
                else f"""(
            (
                cnae_fiscal_principal = '{cnae_code}'
            ) and situacao_cadastral = '2'
        ) -- ATIVA"""
            )
        else:
            cnae_condition = "1=1"

        query = text(
            f"""
                with estabelecimento_uf as (
                    select
                        concat(
                            lpad(cnpj_basico::text, 8, '0'),
                            lpad(cnpj_ordem::text, 4, '0'),
                            lpad(cnpj_dv::text, 2, '0')
                        ) as cnpj,
                        situacao_cadastral,
                        municipio,
                        uf,
                        cep,
                        cnae_fiscal_principal,
                        case
                            WHEN cnae_fiscal_secundaria = 'nan' THEN '{{}}'
                        else
                            string_to_array(cnae_fiscal_secundaria, ',')::INT[]
                        end as cnae_fiscal_secundaria
                    from estabelecimento
                    where {state_condition}
                ),
                estabelecimento_uf_cidade as (
                    select
                        *
                    from
                        estabelecimento_uf
                    where
                        {city_condition} and {zipcode_condition}
                )

                select cnpj
                from estabelecimento_uf_cidade
                where
                    {cnae_condition}
                limit 
                    {limit}
                offset
                    {offset}
        """
        )
        cnpjs_result = self.session.execute(query)
        cnpjs_result = cnpjs_result.fetchall()

        cnpjs_result = replace_invalid_fields_on_list_tuple(cnpjs_result)

        columns = ["cnpj"]
        cnpjs_df = pd.DataFrame(cnpjs_result, columns=columns)

        cnpjs_list = list(cnpjs_df["cnpj"])

        return cnpjs_list

    def get_cnae(self, cnae_code: CodeType):
        """
        Get the CNAE for the code.

        Parameters:
        cnae_code (str): The code of the CNAE.

        Returns:
        str: The description of the CNAE.
        """
        if not cnae_code and not is_number(cnae_code):
            return {}

        query = text(
            f"""
            select 
                descricao 
            from 
                cnae 
            where 
                codigo::text = '{cnae_code}'             
        """
        )

        cnae_result = self.session.execute(query).fetchall()

        cnae_description = "" if len(cnae_result) == 0 else cnae_result[0][0]

        return (
            {}
            if len(cnae_description) == 0
            else {
                "code": int(cnae_code),
                "text": cnae_description,
            }
        )

    def get_cnae_list(self, cnae_code_list: CodeListType):
        """
        Get the CNAE for the code.

        Parameters:
        cnae_code (str, int): The code of the CNAE.

        Returns:
        str: The description of the CNAE.
        """
        cnae_code_str = ",".join(
            [f"'{str(cnae_code)}'" for cnae_code in cnae_code_list]
        )

        query = text(
            f"""
            select 
                distinct 
                codigo,
                descricao 
            from 
                cnae 
            where 
                codigo::text in ({cnae_code_str})
        """
        )

        cnae_result = self.session.execute(query).fetchall()

        def wrap_values_map(code_text):
            return {"code": code_text[0], "text": code_text[1]}

        cnae_dict = list(map(wrap_values_map, cnae_result))

        return cnae_dict

    def get_cnae_by_token(self, token: str):
        """
        Get the CNAE for the token.

        Parameters:
        token (str): The token to search for in the CNAE descriptions.

        Returns:
        list: A list of dictionaries with CNAE 'code' and 'text' fields.
        """
        # Ensure the token is not empty and handle it accordingly
        if not token:
            return []

        # Use parameterized queries to safely include the token in the query
<<<<<<< HEAD
        cnae_result = (
            self.session.query(CNAE).filter(CNAE.descricao.ilike(f"%{token}%")).all()
        )
=======
        cnae_result = self.session.query(CNAE).filter(CNAE.descricao.ilike(f'%{token}%')).all()
>>>>>>> d789b026

        # Define a function to map the query results to a dictionary format
        def wrap_values_map(cnae):
            return {"code": cnae.id, "text": cnae.descricao}

        # Map the results to the desired format
        cnae_dict = list(map(wrap_values_map, cnae_result))

        return cnae_dict

<<<<<<< HEAD
    def get_cnaes(
        self, limit: int = 10, offset: int = 0, enable_pagination: bool = True
    ):
=======
    def get_cnaes(self, limit: int = 10, offset: int = 0, enable_pagination: bool = True):
>>>>>>> d789b026
        """
        Get all CNAEs from the database.

        Returns:
        DataFrame: The DataFrame with the CNAEs.
        """

        query = (
            text(
                f"""
                    select
                        codigo, descricao
                    from 
                        cnae
                    limit 
                        {limit}
                    offset 
                        {offset}
                """
            )
            if enable_pagination
            else text(
                """
                    select
                        codigo, descricao
                    from 
                        cnae
                """
            )
        )

        cnaes_result = self.session.execute(query)
        cnaes_result = cnaes_result.fetchall()

        columns = ["code", "text"]
        cnae_df = pd.DataFrame(cnaes_result, columns=columns)

        return cnae_df.to_dict(orient="records")

    def get_legal_nature(self, legal_nature_code: CodeType):
        """
        Get legal nature from the database.

        Returns:
        dict: The dictionary with the legal nature code and text.
        """
        is_valid_legal_nature_code = legal_nature_code or is_number(legal_nature_code)
        if not is_valid_legal_nature_code:
            return {}

        query = text(
            f"""
            select 
                descricao 
            from 
                natju 
            where 
                codigo::text = '{legal_nature_code}'
            """
        )

        legal_natures_result = self.session.execute(query).fetchall()

        legal_nature_description = (
            "" if len(legal_natures_result) == 0 else legal_natures_result[0][0]
        )

        return (
            {}
            if len(legal_nature_description) == 0
            else {
                "code": legal_nature_code,
                "text": legal_nature_description,
            }
        )

    def get_legal_natures_list(self, legal_nature_list: CodeListType):
        """
        Get legal nature from the database.

        Returns:
        dict: The dictionary with the legal nature code and text.
        """
        legal_nature_str = ",".join(
            [f"'{str(legal_nature_code)}'" for legal_nature_code in legal_nature_list]
        )

        query = text(
            f"""
                select 
                    distinct 
                        codigo, descricao 
                from 
                    natju 
                where 
                    codigo::text in ({legal_nature_str})
            """
        )

        legal_natures_result = self.session.execute(query).fetchall()

        def wrap_values_map(code_text):
            return {"code": code_text[0], "text": code_text[1]}

        registration_status_dict = list(map(wrap_values_map, legal_natures_result))

        return registration_status_dict

    def get_legal_natures(
        self, limit: int = 10, offset: int = 0, enable_pagination: bool = True
    ):
        """
        Get all legal natures from the database.

        Returns:
        List: The List with the legal natures text and code.
        """

        query = (
            text(
                f"""
                    select
                        codigo, descricao
                    from 
                        natju
                    limit 
                        {limit}
                    offset 
                        {offset}
                """
            )
            if enable_pagination
            else text(
                """
                    select
                        codigo, descricao
                    from 
                        natju
                """
            )
        )

        legal_natures_result = self.session.execute(query).fetchall()

        columns = ["code", "text"]
        empty_df = pd.DataFrame(columns=columns)
        legal_natures_df = pd.DataFrame(legal_natures_result, columns=columns)
        legal_natures_df = empty_df if len(legal_natures_df) == 0 else legal_natures_df
        legal_natures_dict = legal_natures_df.to_dict(orient="records")

        return legal_natures_dict

    def get_registration_status_list(self, registration_status_codes: CodeListType):
        """
        Get the reason for the signup situation.

        Parameters:
        code (str): The code of the signup situation.

        Returns:
        str: The reason for the signup situation.
        """
        registration_status_str = ",".join(
            [
                f"'{str(registration_status_code)}'"
                for registration_status_code in registration_status_codes
            ]
        )

        query = text(
            f"""
                select 
                    distinct 
                        codigo,
                        descricao 
                from 
                    moti 
                where 
                    codigo::text in ({registration_status_str})
            """
        )

        registration_status_result = self.session.execute(query).fetchall()

        def wrap_values_map(code_text):
            return {"code": code_text[0], "text": code_text[1]}

        registration_status_dict = list(
            map(wrap_values_map, registration_status_result)
        )

        return registration_status_dict

    def get_registration_statuses(
        self, limit: int = 10, offset: int = 0, enable_pagination: bool = True
    ):
        """
        Get all registration statuses from the database.

        Returns:
        List: The List with the registration statuses.
        """
        query = (
            text(
                f"""
                    select
                        codigo, descricao
                    from 
                        moti
                    limit {limit}
                    offset {offset}
                """
            )
            if enable_pagination
            else text(
                """
                    select
                        codigo, descricao
                    from 
                        moti
                """
            )
        )

        reason_result = self.session.execute(query).fetchall()

        columns = ["code", "text"]
        empty_df = pd.DataFrame(columns=columns)
        reason_df = pd.DataFrame(reason_result, columns=columns)
        reason_df = empty_df if len(reason_df) == 0 else reason_df
        reason_dict = reason_df.to_dict(orient="records")

        return reason_dict

    def city_exists(self, city_name: str):
        """
        Get the city for the code.

        Parameters:
        code (str): The code of the city.

        Returns:
        str: The name of the city.
        """
        if not city_name:
            return False, None

        query = text(
            f"""
                select 
                    codigo, descricao 
                from 
                    munic 
                where 
                    descricao = '{city_name}'
            """
        )

        city_result = self.session.execute(query).fetchall()

        columns = ["code", "text"]
        empty_df = pd.DataFrame(columns=columns)
        city_df = (
            empty_df
            if len(city_result) == 0
            else pd.DataFrame(city_result, columns=columns)
        )
        city_obj = (
            city_df.to_dict()
            if len(city_result) == 0
            else city_df.to_dict(orient="records")[0]
        )
        has_city = len(city_result) != 0

        return has_city, city_obj if has_city else None

    def get_city(self, city_code: str):
        """
        Get the city for the code.

        Parameters:
        code (str): The code of the city.

        Returns:
        str: The name of the city.
        """
        if not city_code and not is_number(city_code):
            return {}

        query = text(
            f"""
                select 
                    distinct codigo, descricao 
                from 
                    munic 
                where 
                    codigo = '{city_code}'
            """
        )

        city_result = self.session.execute(query).fetchall()

        columns = ["code", "text"]
        empty_df = pd.DataFrame(columns=columns)
        city_df = (
            empty_df
            if len(city_result) == 0
            else pd.DataFrame(city_result, columns=columns)
        )

        return {} if len(city_df) == 0 else city_df.to_dict(orient="records")[0]

    def get_cities(self, limit: int = 10, offset: int = 0):
        """
        Get the city for the code.

        Parameters:
        code (str): The code of the city.

        Returns:
        str: The name of the city.
        """

        query = text(
            f"""
                select
                    codigo, descricao
                from 
                    munic
                limit {limit}
                offset {offset}
            """
        )

        city_result = self.session.execute(query).fetchall()

        columns = ["code", "text"]
        empty_df = pd.DataFrame(columns=columns)
        city_df = (
            empty_df if not city_result else pd.DataFrame(city_result, columns=columns)
        )
        city_dict = city_df.to_dict(orient="records")

        return city_dict

    def get_city_candidates(self, city_candidates_list: CodeListType):
        """
        Get the city for the code.

        Parameters:
        code (str): The code of the city.

        Returns:
        str: The name of the city.
        """
        city_candidates_list = list(set(city_candidates_list))

        lower_city_candidates_list = [
            city_candidate.lower() for city_candidate in city_candidates_list
        ]

        query = text(
            """
                select
                    descricao
                from 
                    munic
            """
        )

        city_result = self.session.execute(query).fetchall()
        city_result = [city[0] for city in city_result]

        # NOTE: Hard coded limit_count = 3
        LIMIT_COUNT = 3

        return {
            city_candidate: find_most_possible_tokens(
                city_result, lower_city_candidate, LIMIT_COUNT
            )
            for lower_city_candidate, city_candidate in zip(
                lower_city_candidates_list, city_candidates_list
            )
        }

    def get_cities_list(self, cities_code_list: CodeListType):
        """
        Get the list of city object by the code.

        Parameters:
        code (CodeListType): The code of the city.

        Returns:
        List[dict]: The name of the city.
        """
        cities_code_str = ",".join(
            [f"'{str(city_code)}'" for city_code in cities_code_list]
        )

        query = text(
            f"""
                select
                    codigo, descricao
                from 
                    munic
                where 
                    codigo::text in ({cities_code_str})
            """
        )

        city_result = self.session.execute(query).fetchall()

        def wrap_values_map(code_text):
            return {"code": code_text[0], "text": code_text[1]}

        cities_dict = list(map(wrap_values_map, city_result))

        return cities_dict

    def get_company_size_dict(self):
        """
        Get the company dictionary.

        Returns:
        - dict: The company dictionary.
        """
        return SIZE_DICT

    def get_establishment_type_dict(self):
        """
        Get the establishment type dictionary.

        Returns:
        - dict: The establishment type dictionary.
        """
        return EST_TYPE_DICT

    def get_company_situation_dict(self):
        """
        Get the company situation dictionary.

        Returns:
        - dict: The company situation dictionary.
        """
        return SITUATION_DICT

    def get_cnpjs_company(self, cnpj_list: CNPJList):
        """
        Get the company for the CNPJ.

        Parameters:
        cnpj (CNPJ): The CNPJ object.

        Returns:
        DataFrame: The DataFrame with the company.
        """
        cnpj_basicos = [cnpj_obj.basico_int for cnpj_obj in cnpj_list]
        cnpj_basicos_str = ",".join(
            [f"'{str(cnpj_basico)}'" for cnpj_basico in cnpj_basicos]
        )

        columns = [
            "cnpj_basico",
            "razao_social",
            "ente_federativo_responsavel",
            "porte_empresa",
            "capital_social",
            "natureza_juridica",
        ]
        columns_str = ", ".join(columns)

        query = text(
            f"""
            with empresa_ as (
                select
                    {columns_str}
                from empresa emp
                    where emp.cnpj_basico in ({cnpj_basicos_str})
            )
            select
                distinct on (cnpj_basico)
                cnpj_basico,
                razao_social,
                ente_federativo_responsavel,
                porte_empresa,
                capital_social,
                concat(natju.codigo, '-', natju.descricao) as natureza_juridica
            from 
                empresa_ emp
            left join natju on natju.codigo::text = emp.natureza_juridica::text
            """
        )

        company_result = self.session.execute(query)
        company_result = company_result.fetchall()

        company_result = replace_invalid_fields_on_list_tuple(company_result)
        company_result = replace_spaces_on_list_tuple(company_result)

        empty_df = pd.DataFrame(columns=columns)
        company_df = pd.DataFrame(company_result, columns=columns)
        company_df = empty_df if len(company_result) == 0 else company_df

        if len(company_df) == 0:
            return []

        company_df["efr"] = company_df["ente_federativo_responsavel"]
        company_df["nome"] = company_df["razao_social"]
        del company_df["razao_social"]
        del company_df["ente_federativo_responsavel"]

        capital_social = company_df["capital_social"]
        capital_social = capital_social.apply(format_decimal)

        company_df["capital_social"] = capital_social

        company_df["porte"] = (
            company_df["porte_empresa"]
            .apply(number_string_to_number)
            .apply(str)
            .map(SIZE_DICT)
        )
        del company_df["porte_empresa"]

        def zfill_8_map(value):
            return value.zfill(8)

        company_df["cnpj_basico"] = company_df["cnpj_basico"].apply(zfill_8_map)

        company_dict = dataframe_to_nested_dict(company_df, "cnpj_basico")

        cnpjs_base = [cnpj.to_tuple()[0] for cnpj in cnpj_list]

        companies_dict = {
            cnpj.to_raw(): company_dict[cnpj_base]
            for cnpj_base, cnpj in zip(cnpjs_base, cnpj_list)
        }

        return companies_dict

    def __format_establishment(self, establishment_dict: Dict):
        """
        Formats the establishment dictionary.

        Args:
            establishment_dict (Dict): The establishment dictionary to format.

        Returns:
            Dict: The formatted establishment dictionary.
        """
        data_inicio_atividade = establishment_dict["data_inicio_atividade"]
        establishment_dict["abertura"] = format_database_date(data_inicio_atividade)
        del establishment_dict["data_inicio_atividade"]

        establishment_dict["email"] = establishment_dict["correio_eletronico"].lower()
        del establishment_dict["correio_eletronico"]

        basico = establishment_dict["cnpj_basico"].zfill(8)
        ordem = establishment_dict["cnpj_ordem"].zfill(4)
        dv = establishment_dict["cnpj_dv"].zfill(2)
        establishment_dict["cnpj"] = format_cnpj(f"{basico}{ordem}{dv}")

        del establishment_dict["cnpj_basico"]
        del establishment_dict["cnpj_ordem"]
        del establishment_dict["cnpj_dv"]

        # Get the registration status
        registration_status = establishment_dict["situacao_cadastral"]
        situacao_cadastral = str(number_string_to_number(registration_status))

        establishment_dict["situacao"] = SITUATION_DICT[situacao_cadastral]
        del establishment_dict["situacao_cadastral"]

        establishment_dict["fantasia"] = humanize_string(
            establishment_dict["nome_fantasia"]
        )
        del establishment_dict["nome_fantasia"]

        data_situacao_cadastral = establishment_dict["data_situacao_cadastral"]
        establishment_dict["data_situacao"] = format_database_date(
            data_situacao_cadastral
        )
        del establishment_dict["data_situacao_cadastral"]

        registration_reason = establishment_dict["motivo_situacao_cadastral"]
        establishment_dict["motivo_situacao"] = registration_reason

        del establishment_dict["motivo_situacao_cadastral"]

        # Format the phone number

        # Check if the DDD columns are invalid
        ddd_1 = establishment_dict["ddd_1"]
        ddd_2 = establishment_dict["ddd_2"]
        telefone_1 = establishment_dict["telefone_1"]
        telefone_2 = establishment_dict["telefone_2"]

        is_1_invalid = is_field_valid(ddd_1)
        is_2_invalid = is_field_valid(ddd_2)

        # Format the phone number
        telefone_1 = "" if is_1_invalid else format_phone(ddd_1, telefone_1)
        telefone_2 = "" if is_2_invalid else format_phone(ddd_2, telefone_2)
        delimiter = " / " if telefone_1 and telefone_1 else ""
        establishment_dict["telefone"] = telefone_1 + delimiter + telefone_2

        del establishment_dict["ddd_1"]
        del establishment_dict["telefone_1"]
        del establishment_dict["ddd_2"]
        del establishment_dict["telefone_2"]

        # Format address
        address_type = establishment_dict["tipo_logradouro"]
        address_name = establishment_dict["logradouro"]
        address_type = replace_spaces(address_type).strip()
        address_name = replace_spaces(address_name).strip()
        address = humanize_string(address_type + " " + address_name)

        establishment_dict["logradouro"] = address
        del establishment_dict["tipo_logradouro"]

        # Format UF
        complement = establishment_dict["complemento"]
        establishment_dict["complemento"] = humanize_string(complement)
        establishment_dict["bairro"] = humanize_string(establishment_dict["bairro"])

        # Format CEP
        zip_code = establishment_dict["cep"]
        establishment_dict["cep"] = format_cep(zip_code)

        # Get the company type
        identificador = establishment_dict["identificador_matriz_filial"]
        establishment_dict["tipo"] = EST_TYPE_DICT[identificador]

        del establishment_dict["identificador_matriz_filial"]

        # Get city name
        city_code = establishment_dict["municipio"]
        city_dict = self.get_city(city_code)
        city_label = city_dict["text"]

        establishment_dict["municipio"] = humanize_string(city_label)

        # Get the main CNAE
        atividade_principal = establishment_dict["cnae_fiscal_principal"]

        establishment_dict["atividade_principal"] = (
            self.get_cnae(atividade_principal) if atividade_principal else {}
        )

        del establishment_dict["cnae_fiscal_principal"]

        # Get the secondary CNAEs
        second_activities = establishment_dict["cnae_fiscal_secundaria"]
        if is_field_valid(second_activities):
            side_activities_str = establishment_dict["cnae_fiscal_secundaria"]

            side_activity_names = []
            for side_activity in side_activities_str.split(","):
                if len(side_activity) != 0:
                    side_activity_code = int(side_activity.strip())
                    side_activity_name = self.get_cnae(side_activity_code)
                    side_activity_names.append(side_activity_name)

            establishment_dict["atividades_secundarias"] = side_activity_names
        else:
            establishment_dict["atividades_secundarias"] = []

        del establishment_dict["cnae_fiscal_secundaria"]

        list_dict = [establishment_dict]
        list_dict = replace_invalid_fields_on_list_dict(list_dict)
        establishment_dict = list_dict[0]

        return establishment_dict

    def get_cnpjs_establishment(self, cnpj_list: CNPJList) -> Dict:
        cnpjs_basicos = [f"'{str(cnpj.basico_int)}'" for cnpj in cnpj_list]
        cnpjs_ordem = [f"'{str(cnpj.ordem_int)}'" for cnpj in cnpj_list]
        cnpjs_dv = [f"'{str(cnpj.digitos_verificadores_int)}'" for cnpj in cnpj_list]

        cnpjs_basicos_str = ",".join(cnpjs_basicos)
        cnpjs_ordem_str = ",".join(cnpjs_ordem)
        cnpjs_dv_str = ",".join(cnpjs_dv)

        columns = [
            "cnpj_basico",
            "cnpj_ordem",
            "cnpj_dv",
            "correio_eletronico",
            "data_inicio_atividade",
            "data_situacao_cadastral",
            "situacao_cadastral",
            "motivo_situacao_cadastral",
            "nome_fantasia",
            "tipo_logradouro",
            "logradouro",
            "numero",
            "complemento",
            "bairro",
            "municipio",
            "cep",
            "uf",
            "cnae_fiscal_principal",
            "cnae_fiscal_secundaria",
            "identificador_matriz_filial",
            "situacao_especial",
            "data_situacao_especial",
            "ddd_1",
            "telefone_1",
            "ddd_2",
            "telefone_2",
        ]
        columns_str = ",".join(columns)

        # Create the table if it does not exist
        query = text(
            f"""
                select
                    distinct on (cnpj_basico) 
                    {columns_str}
                from 
                    estabelecimento est
                where
                    est.cnpj_basico::text in ({cnpjs_basicos_str}) AND
                    est.cnpj_ordem::text in ({cnpjs_ordem_str}) AND
                    est.cnpj_dv::text in ({cnpjs_dv_str})
            """
        )

        establishment_result = self.session.execute(query)
        establishment_result = establishment_result.fetchall()

        empty_df = pd.DataFrame(columns=columns)
        df_is_empty = len(establishment_result) == 0
        if df_is_empty:
            return {}

        establishment_result = replace_invalid_fields_on_list_tuple(
            establishment_result
        )
        establishment_result = replace_spaces_on_list_tuple(establishment_result)

        establishment_df = pd.DataFrame(establishment_result, columns=columns)
        establishment_df = (
            empty_df if len(establishment_result) == 0 else establishment_df
        )

        registration_status = tuple(set(establishment_df["motivo_situacao_cadastral"]))
        registration_status = [f"'{status}'" for status in registration_status]
        registration_status_str = ",".join(registration_status)

        query = text(
            f"""
                select
                    codigo, descricao
                from 
                    moti
                where
                    codigo::text in ({registration_status_str})
            """
        )

        registration_status_result = self.session.execute(query)
        registration_status_result = registration_status_result.fetchall()

        registration_status_dict = dict(registration_status_result)

        registration_status = establishment_df["motivo_situacao_cadastral"]
        registration_status = registration_status.map(registration_status_dict)
        establishment_df["motivo_situacao_cadastral"] = registration_status

        # Normalize data
        def zfill_map(value: str, num: int):
            return value.zfill(num)

        cnpj_base_series = establishment_df["cnpj_basico"]
        cnpj_ordem_series = establishment_df["cnpj_ordem"]
        cnpj_dv_series = establishment_df["cnpj_dv"]

        establishment_df["cnpj_"] = (
            cnpj_base_series.apply(lambda value: zfill_map(value, 8))
            + cnpj_ordem_series.apply(lambda value: zfill_map(value, 4))
            + cnpj_dv_series.apply(lambda value: zfill_map(value, 2))
        )
        establishment_dict = dataframe_to_nested_dict(establishment_df, "cnpj_")

        establishment_items = list(establishment_dict.items())

        def item_map(item):
            return item[0], self.__format_establishment(item[1])

        establishment_dict = dict(map(item_map, establishment_items))

        return establishment_dict

    def get_cnpj_establishments(self, cnpj: CNPJ) -> List:
        # Create the table if it does not exist
        query = text(
            f"""
                select
                    distinct cnpj_basico, cnpj_ordem, cnpj_dv, correio_eletronico,
                    data_inicio_atividade, data_situacao_cadastral, situacao_cadastral, 
                    motivo_situacao_cadastral, nome_fantasia, 
                    tipo_logradouro, logradouro, numero, complemento, bairro, municipio, cep, uf,
                    cnae_fiscal_principal, cnae_fiscal_secundaria, identificador_matriz_filial, 
                    situacao_especial, data_situacao_especial,
                    ddd_1, telefone_1, ddd_2, telefone_2
                from
                    estabelecimento est
                where
                    est.cnpj_basico = '{cnpj.basico_int}'
                order by 
                    1, 2
            """
        )

        establishment_result = self.session.execute(query)
        establishment_result = establishment_result.fetchall()

        establishment_result = replace_invalid_fields_on_list_tuple(
            establishment_result
        )
        establishment_result = replace_spaces_on_list_tuple(establishment_result)

        columns = [
            "cnpj_basico",
            "cnpj_ordem",
            "cnpj_dv",
            "correio_eletronico",
            "data_inicio_atividade",
            "data_situacao_cadastral",
            "situacao_cadastral",
            "motivo_situacao_cadastral",
            "nome_fantasia",
            "tipo_logradouro",
            "logradouro",
            "numero",
            "complemento",
            "bairro",
            "municipio",
            "cep",
            "uf",
            "cnae_fiscal_principal",
            "cnae_fiscal_secundaria",
            "identificador_matriz_filial",
            "situacao_especial",
            "data_situacao_especial",
            "ddd_1",
            "telefone_1",
            "ddd_2",
            "telefone_2",
        ]
        empty_df = pd.DataFrame(columns=columns)
        establishment_df = pd.DataFrame(establishment_result, columns=columns)
        establishment_df = (
            empty_df if len(establishment_result) == 0 else establishment_df
        )

        establishment_df["cnpj_ordem"] = establishment_df["cnpj_ordem"].apply(int)
        establishment_df = establishment_df.sort_values(by=["cnpj_ordem"])
        establishment_df["cnpj_ordem"] = establishment_df["cnpj_ordem"].apply(str)

        establishment_list = establishment_df.to_dict(orient="records")

        est_is_empty = len(establishment_df) == 0
        format_map = self.__format_establishment
        return [] if est_is_empty else list(map(format_map, establishment_list))

    def get_cnpjs_partners(self, cnpj_list: CNPJList) -> List:
        """
        Get the partners for the CNPJ.

        Parameters:
        cnpj (CNPJ): The CNPJ object.

        Returns:
        DataFrame: The DataFrame with the partners.
        """
        cnpj_basicos = [f"'{str(cnpj_obj.basico_int)}'" for cnpj_obj in cnpj_list]

        cnpj_basicos_str = ",".join(cnpj_basicos)

        query = text(
            f"""
                with socios_ as (
                    select
                        cnpj_basico,
                        qualificacao_socio,
                        nome_socio_razao_social
                    from 
                        socios
                    where 
                        cnpj_basico IN ({cnpj_basicos_str})
                    group by 
                        1, 2, 3
                )
                SELECT 
                    cnpj_basico,
                    json_agg(
                        json_build_object(
                            'nome', nome_socio_razao_social,
                            'qual', concat(qualificacao_socio,'-', qual_socio.descricao)
                        )
                    ) AS qsa
                FROM 
                    socios_ soc
                left join 
                    quals qual_socio
                on 
                    qual_socio.codigo::text = soc.qualificacao_socio::text
                GROUP BY 
                    cnpj_basico
            """
        )

        partners_result = self.session.execute(query)
        partners_result = partners_result.fetchall()

        partners_result = replace_invalid_fields_on_list_tuple(partners_result)
        partners_result = replace_spaces_on_list_tuple(partners_result)

        columns = ["cnpj_basico", "qsa"]
        empty_df = pd.DataFrame(columns=columns)

        partners_df = pd.DataFrame(partners_result, columns=columns)
        partners_df = empty_df if len(partners_df) == 0 else partners_df

        def fill_8_map(cnpj):
            return cnpj.zfill(8)

        partners_df["qsa"] = partners_df["qsa"].apply(string_to_json)
        partners_df["cnpj_basico"] = partners_df["cnpj_basico"].apply(fill_8_map)
        partners_dict = dataframe_to_nested_dict(partners_df, index_col="cnpj_basico")

        cnpjs_raw_base = [(cnpj.to_raw(), cnpj.to_tuple()[0]) for cnpj in cnpj_list]

        empty_dict = {"qsa": []}

        def cnpj_map(cnpj_base_):
            return (
                partners_dict[cnpj_base_] if cnpj_base_ in partners_dict else empty_dict
            )

        partners_dict = {
            cnpj_raw: cnpj_map(cnpj_base) for cnpj_raw, cnpj_base in cnpjs_raw_base
        }

        return partners_dict

    def get_cnpj_activities(self, cnpj: CNPJ):
        """
        Get the activities for the CNPJ.

        Parameters:
        cnpj (CNPJ): The CNPJ object.

        Returns:
        DataFrame: The DataFrame with the activities.
        """
        query = text(
            f"""
                with cnae_unnest as (
                    select
                        cnpj_basico,
                        unnest(
                            string_to_array(
                                est.cnae_fiscal_secundaria, ','
                            )
                        )::integer AS codigo_cnae
                    FROM estabelecimento est
                    where cnpj_basico::text = '{cnpj.basico_int}'
                ),
                nosso_cnae as (
                    select
                        cnpj_basico,
                        codigo,
                        descricao
                    from
                        cnae_unnest
                    inner join
                        cnae
                    on cnae.codigo::text = cnae_unnest.codigo_cnae::text
                    group by cnpj_basico, codigo, descricao
                    order by cnpj_basico, codigo, descricao
                ),
                atividade_principal as (
                    select
                        cnpj_basico,
                        json_build_object(
                            'code', cnae.codigo::integer,
                            'text', cnae.descricao
                        ) as atividade_principal
                    from estabelecimento est
                    inner join cnae
                        on est.cnae_fiscal_principal::text = cnae.codigo::text
                    where cnpj_basico::text = '{cnpj.basico_int}'
                ),
                atividades_secundarias as (
                    select
                        cnpj_basico,
                        json_agg(
                            json_build_object(
                                'code', codigo, 
                                'text', descricao
                            )
                        ) as atividades_secundarias
                    from nosso_cnae
                    group by cnpj_basico
                )
                select
                    a_s.cnpj_basico as cnpj_basico,
                    a_p.atividade_principal as atividade_principal,
                    a_s.atividades_secundarias as atividades_secundarias
                from 
                    atividades_secundarias a_s
                inner join 
                    atividade_principal a_p
                on 
                    a_s.cnpj_basico::text = a_p.cnpj_basico::text
            """
        )

        activities_result = self.session.execute(query)
        activities_result = activities_result.fetchall()

        activities_result = replace_invalid_fields_on_list_tuple(activities_result)
        activities_result = replace_spaces_on_list_tuple(activities_result)

        columns = ["cnpj_basico", "atividade_principal", "atividades_secundarias"]
        partners_df = pd.DataFrame(activities_result, columns=columns)
        empty_df = pd.DataFrame(columns=columns)

        partners_df = empty_df if len(partners_df) == 0 else partners_df

        partners_dict = partners_df.to_dict(orient="records")[0]

        main_activities_str = partners_dict["atividade_principal"]
        side_activities_str = partners_dict["atividades_secundarias"]
        main_activities = string_to_json(main_activities_str)
        side_activities = string_to_json(side_activities_str)

        is_empty = len(side_activities) == 1 and side_activities[0] == {}
        side_activities = [] if is_empty else side_activities

        return {
            "atividade_principal": main_activities,
            "atividades_secundarias": side_activities,
        }

    def get_cnpjs_info(self, cnpj_list: CNPJList) -> JSON:
        """
        Get the information for the CNPJ.

        Parameters:
        cnpj (CNPJ): The CNPJ object.

        Returns:
        dict: The dictionary with the CNPJ information.
        """
        columns = [
            "ultima_atualizacao",
            "cnpj",
            "cnpj_raw",
            "abertura",
            "tipo",
            "nome",
            "fantasia",
            "capital_social",
            "porte",
            "logradouro",
            "numero",
            "complemento",
            "bairro",
            "municipio",
            "uf",
            "cep",
            "email",
            "telefone",
            "situacao",
            "data_situacao",
            "motivo_situacao",
            "situacao_especial",
            "data_situacao_especial",
            "atividade_principal",
            "atividades_secundarias",
            "efr",
            "qsa",
        ]

        # Get the establishment
        establishment_dict = self.get_cnpjs_establishment(cnpj_list)

        # Get company info
        company_dict = self.get_cnpjs_company(cnpj_list)

        # Get partners
        partners_dict = self.get_cnpjs_partners(cnpj_list)

        establ_list = list(establishment_dict)
        companies_list = list(company_dict)
        partners_list = list(partners_dict)

        common_keys = list(
            set(establ_list).intersection(companies_list).intersection(partners_list)
        )

        cnpj_info_dict = {
            common_key: {
                **establishment_dict[common_key],
                **company_dict[common_key],
                **partners_dict[common_key],
            }
            for common_key in common_keys
        }

        cnpj_scrap_service = get_cnpj_scrap_service()
        update_at = cnpj_scrap_service.max_update_at()

        date_format = "%Y-%m-%d %H:%M:%S"

        cnpj_infos = {
            cnpj_key: {
                "cnpj_raw": cnpj_key,
                "ultima_atualizacao": update_at.strftime(date_format),
                **cnpj_info,
            }
            for cnpj_key, cnpj_info in cnpj_info_dict.items()
        }

        return [
            {key_: cnpj_infos[key][key_] for key_ in columns if key_ in cnpj_infos[key]}
            for key in cnpj_infos
        ]

    def get_cnpj_info(self, cnpj: CNPJ) -> JSON:
        """
        Get the information for the CNPJ.

        Parameters:
        cnpj (CNPJ): The CNPJ object.

        Returns:
        dict: The dictionary with the CNPJ information.
        """
        cnpj_base = cnpj.to_tuple()[0]

        columns = [
            "cnpj",
            "abertura",
            "situacao",
            "data_situacao",
            "motivo_situacao",
            "situacao_especial",
            "data_situacao_especial",
            "tipo",
            "nome",
            "fantasia",
            "porte",
            "natureza_juridica",
            "capital_social",
            "atividade_principal",
            "atividades_secundarias",
            "logradouro",
            "numero",
            "complemento",
            "municipio",
            "bairro",
            "uf",
            "cep",
            "email",
            "telefone",
            "efr",
            "qsa",
            "ultima_atualizacao",
        ]
        empty_df = pd.DataFrame(columns=columns)

        cnpj_list = [cnpj]

        # Get the establishment
        establishment_dict = self.get_cnpjs_establishment(cnpj_list)

        if not establishment_dict:
            return empty_df.to_dict(orient="records")

        establishment_dict = establishment_dict[cnpj_base]

        # Get company info
        company_dict = self.get_cnpjs_company(cnpj_list)
        company_dict = company_dict[cnpj_base]

        # Get partners
        partners_dict = self.get_cnpjs_partners(cnpj_list)
        partners_dict = partners_dict[cnpj_base]

        cnpj_info_dict = {**company_dict, **establishment_dict, **partners_dict}

        date_format = "%Y-%m-%d %H:%M:%S"
        cnpj_info_dict["ultima_atualizacao"] = datetime.now().strftime(date_format)

        return {key: cnpj_info_dict[key] for key in columns if key in cnpj_info_dict}

    def get_cnpjs_with_cnae(self, cnae_code: str, limit: int = 10, offset: int = 0):
        """
        Get the companies with the CNAE.

        Parameters:
        cnae_code (str): The code of the CNAE.

        Returns:
        DataFrame: The DataFrame with the companies.
        """
        query = text(
            f"""
                select 
                    distinct on (cnpj_basico)
                    cnpj_basico, cnpj_ordem, cnpj_dv
                from 
                    estabelecimento
                where 
                    (
                        cnae_fiscal_principal = '{cnae_code}' or
                        cnae_fiscal_secundaria like '%{cnae_code}%'
                    ) and 
                    situacao_cadastral = '2' -- ATIVA
                order by
                    1, 2
                limit 
                    {limit} 
                offset 
                    {offset}
            """
        )

        result = self.session.execute(query)
        cnpj_tuples = result.fetchall()

        cnpjs_str_list = [
            CNPJ(cnpj_base, cnpj_order, cnpj_digits)
            for cnpj_base, cnpj_order, cnpj_digits in cnpj_tuples
        ]

        return self.get_cnpjs_info(cnpjs_str_list)

    def get_cnpjs_by_cnaes(
        self, cnaes_list: CodeListType, limit: int = 10, offset: int = 0
    ):
        """
        Get the companies by the CNAEs.

        Parameters:
        cnaes_list (CodeListType): The list of CNAEs.

        Returns:
        Dict: The dictionary with the CNPJs info.
        """
        cnaes_str = ",".join([f"'{cnae}'" for cnae in cnaes_list])

        main_cnae_str_condition = f"cnae_fiscal_principal in ({cnaes_str})"
        side_cnae_str_condition = " or ".join(
            [f"cnae_fiscal_secundaria like '%{cnae}%'" for cnae in cnaes_list]
        )

        query = text(
            f"""
                select 
                    distinct on (cnpj_basico)
                    cnpj_basico, cnpj_ordem, cnpj_dv
                from 
                    estabelecimento
                where 
                    (
                        {main_cnae_str_condition} or 
                        {side_cnae_str_condition}
                    ) and 
                    situacao_cadastral::text = '2' -- ATIVA
                order by 
                    1, 2
                limit 
                    {limit} 
                offset 
                    {offset}
            """
        )

        result = self.session.execute(query)
        cnpj_tuples = result.fetchall()
        print(len(cnpj_tuples))

        cnpjs_str_list = [
            CNPJ(cnpj_base, cnpj_order, cnpj_digits)
            for cnpj_base, cnpj_order, cnpj_digits in cnpj_tuples
        ]

        return self.get_cnpjs_info(cnpjs_str_list)

    def get_cnpjs_by_states(
        self, states_list: CodeListType, limit: int = 10, offset: int = 0
    ):
        """
        Get the companies by the states.

        Parameters:

        Returns:
        Dict: The dictionary with the CNPJs info.
        """

        states_str = ",".join([f"'{state}'" for state in states_list])

        query = text(
            f"""
                select 
                    distinct on (cnpj_basico)
                    cnpj_basico, cnpj_ordem, cnpj_dv
                from 
                    estabelecimento
                where 
                    uf in ({states_str}) and 
                    situacao_cadastral::text = '2' -- ATIVA
                order by 
                    1, 2
                limit 
                    {limit} 
                offset 
                    {offset}
            """
        )

        result = self.session.execute(query)
        cnpj_tuples = result.fetchall()

        cnpjs_str_list = [
            CNPJ(cnpj_base, cnpj_order, cnpj_digits)
            for cnpj_base, cnpj_order, cnpj_digits in cnpj_tuples
        ]

        return self.get_cnpjs_info(cnpjs_str_list)<|MERGE_RESOLUTION|>--- conflicted
+++ resolved
@@ -32,11 +32,7 @@
     EST_TYPE_DICT,
 )
 
-<<<<<<< HEAD
-from backend.app.database.schemas import CNAE
-=======
 from backend.app.database.schemas import CNAE 
->>>>>>> d789b026
 
 # Types
 CNPJList = List[CNPJ]
@@ -230,13 +226,9 @@
             return []
 
         # Use parameterized queries to safely include the token in the query
-<<<<<<< HEAD
         cnae_result = (
             self.session.query(CNAE).filter(CNAE.descricao.ilike(f"%{token}%")).all()
         )
-=======
-        cnae_result = self.session.query(CNAE).filter(CNAE.descricao.ilike(f'%{token}%')).all()
->>>>>>> d789b026
 
         # Define a function to map the query results to a dictionary format
         def wrap_values_map(cnae):
@@ -247,13 +239,9 @@
 
         return cnae_dict
 
-<<<<<<< HEAD
-    def get_cnaes(
-        self, limit: int = 10, offset: int = 0, enable_pagination: bool = True
-    ):
-=======
-    def get_cnaes(self, limit: int = 10, offset: int = 0, enable_pagination: bool = True):
->>>>>>> d789b026
+        def get_cnaes(
+          self, limit: int = 10, offset: int = 0, enable_pagination: bool = True
+        ):
         """
         Get all CNAEs from the database.
 
