from typing import Dict
from sqlalchemy import text
import pandas as pd
import json
from datetime import datetime 

from backend.api.utils.misc import string_to_json
from backend.api.models.cnpj import CNPJ
from backend.database.base import Database
from backend.utils.misc import (
    replace_invalid_fields_on_list_tuple,
    replace_spaces_on_list_tuple,
    is_field_valid,
    format_decimal,
    replace_spaces, 
    format_database_date,
    is_field_valid,
    format_cep,
    format_phone,
    is_number,
)

from backend.api.utils.cnpj import format_cnpj 

class CNPJRepository:
    def __init__(self, uri: str):
        self.uri = uri
        self.database = Database(uri)

    def get_cnpjs(self, limit: int = 10, offset: int = 0):
        """
        Get all CNPJs from the database.
        
        Returns:
        DataFrame: The DataFrame with the CNPJs.
        """
        
        with self.database.engine.begin() as connection:
            query = text(
                f"""
                    select
                        lpad(cnpj_basico::text, 8, '0') as cnpj_basico,
                        lpad(cnpj_ordem::text, 4, '0') as cnpj_ordem,
                        lpad(cnpj_dv::text, 2, '0') as cnpj_dv
                    from estabelecimento
                    limit {limit}
                    offset {offset}
                """
            )
            
            cnpjs_result = connection.execute(query)
            cnpjs_result = cnpjs_result.fetchall()
            
            cnpjs_result=replace_invalid_fields_on_list_tuple(cnpjs_result)
            
            columns = ["cnpj_basico", "cnpj_ordem", "cnpj_dv"]
            cjpjs_df=pd.DataFrame(cnpjs_result, columns=columns)
            
            return cjpjs_df.to_dict(orient='records')

    def get_cnae(self, cnae_code: str):
        """
        Get the CNAE for the code.
        
        Parameters:
        cnae_code (str): The code of the CNAE.
        
        Returns:
        str: The description of the CNAE.
        """
        if not cnae_code and not is_number(cnae_code):
            return dict()
        
        with self.database.engine.begin() as connection:
            query = text(f"select descricao from cnae where codigo = '{cnae_code}'")
            
            cnae_result = connection.execute(query).fetchall()
            
            cnae_description='' if len(cnae_result)==0 else cnae_result[0][0]
            
            return dict() if len(cnae_description)==0 else {
                'code': cnae_code,
                'text': cnae_description,
            }

    def get_cnaes(self, limit: int = 10, offset = 0):
        """
        Get all CNAEs from the database.
        
        Returns:
        DataFrame: The DataFrame with the CNAEs.
        """
        
        with self.database.engine.begin() as connection:
            query = text(
                f"""
                    select
                        codigo, descricao
                    from cnae
                    limit {limit}
                    offset {offset}
                """
            )
            
            cnaes_result = connection.execute(query)
            cnaes_result = cnaes_result.fetchall()
            
            columns = ["code", "text"]
            
            return pd.DataFrame(cnaes_result, columns=columns) 

    def get_legal_nature(self, legal_nature_code: str):
        """
        Get legal nature from the database.
        
        Returns:
        dict: The dictionary with the legal nature code and text.
        """
        if not legal_nature_code and not is_number(legal_nature_code):
            return dict()
        
        with self.database.engine.begin() as connection:
            query = text(f"select descricao from natju where codigo = '{legal_nature_code}'")
            
            legal_natures_result = connection.execute(query).fetchall()
            
            columns = ["code", "text"]
            
            legal_nature_description='' if len(legal_natures_result)==0 else legal_natures_result[0][0]
            
            return dict() if len(legal_nature_description)==0 else  {
                'code': legal_nature_code,
                'text': legal_nature_description,
            }
            
    def get_legal_natures(self, limit: int = 10, offset = 0):
        """
        Get all legal natures from the database.
        
        Returns:
        List: The List with the legal natures text and code.
        """
        
        with self.database.engine.begin() as connection:
            query = text(
                f"""
                    select
<<<<<<< HEAD
                        codigo, descricao
                    from natju
                    limit {limit}
                    offset {offset}
=======
                        distinct cnpj_basico, cnpj_ordem, cnpj_dv, correio_eletronico,
                        data_inicio_atividade,  data_situacao_cadastral, situacao_cadastral, 
                        motivo_situacao_cadastral, nome_fantasia, 
                        tipo_logradouro, logradouro, numero, complemento, bairro, 
                        municipio, cep, uf,
                        cnae_fiscal_principal, cnae_fiscal_secundaria, identificador_matriz_filial,
                        situacao_especial, data_situacao_especial,
                        ddd_1, telefone_1, ddd_2, telefone_2
                    from estabelecimento est
                    where
                    est.cnpj_basico = '{cnpj.basico_int}' AND
                    est.cnpj_ordem = '{cnpj.ordem_int}' AND
                    est.cnpj_dv = '{cnpj.digitos_verificadores_int}'
>>>>>>> d58b4b7f
                """
            )
            
            legal_natures_result = connection.execute(query).fetchall()
            
            columns = ["code", "text"]
            
<<<<<<< HEAD
=======
            establishment_result = replace_nan_on_list_tuple(establishment_result)
            establishment_result = replace_spaces_on_list_tuple(establishment_result)

            columns=[
                "cnpj_basico", "cnpj_ordem", "cnpj_dv", "email", "data_inicio_atividade",  
                "data_situacao_cadastral", "situacao_cadastral", "motivo_situacao_cadastral", "nome_fantasia", 
                "tipo_logradouro", "logradouro", "numero", "complemento", "bairro",
                "municipio", "cep", "uf", "cnae_fiscal_principal", "cnae_fiscal_secundaria", 
                "identificador_matriz_filial", "situacao_especial", "data_situacao_especial", 
                "ddd_1", "telefone_1", "ddd_2", "telefone_2"
            ]
>>>>>>> d58b4b7f
            empty_df=pd.DataFrame(columns=columns)
            legal_natures_df=pd.DataFrame(legal_natures_result, columns=columns)
            df=empty_df if len(legal_natures_df)==0 else legal_natures_df
            
            return df.to_dict(orient='records')

    def get_signup_situation_reason(self, code: str):
        """
        Get the reason for the signup situation.
        
        Parameters:
        code (str): The code of the signup situation.
        
        Returns:
        str: The reason for the signup situation.
        """
        
        with self.database.engine.begin() as connection:
            query = text(f"select descricao from moti where codigo = '{code}'")
            
            reason_result = connection.execute(query).fetchall()
            
            return '' if not reason_result else reason_result[0][0]

    def get_city(self, city_code: str):
        """
        Get the city for the code.
        
        Parameters:
        code (str): The code of the city.
        
        Returns:
        str: The name of the city.
        """
        if not city_code and not is_number(city_code):
            return dict()
        
        with self.database.engine.begin() as connection:
            query=text(f"select distinct codigo, descricao from munic where codigo = '{city_code}'")
            
            city_result = connection.execute(query).fetchall()
            
            columns = ["code", "text"]
            empty_df=pd.DataFrame(columns=columns)
            city_df = empty_df if len(city_result)==0 else pd.DataFrame(city_result, columns=columns)
            
            return dict() if len(city_df)==0 else city_df.to_dict(orient='records')[0]

    def get_cities(self, limit: int = 10, offset = 0):
        """
        Get the city for the code.
        
        Parameters:
        code (str): The code of the city.
        
        Returns:
        str: The name of the city.
        """
        
        with self.database.engine.begin() as connection:
            query = text(
                f"""
                    select
                        codigo, descricao
                    from munic
                    limit {limit}
                    offset {offset}
                """
            )
            
            city_result = connection.execute(query).fetchall()

            columns = ["code", "text"]
            empty_df=pd.DataFrame(columns=columns)
            city_df = empty_df if not city_result else pd.DataFrame(city_result, columns=columns)
            city_dict = city_df.to_dict(orient='records')
            
            return city_dict

    def get_company(self, cnpj: CNPJ):
        """
        Get the company for the CNPJ.
        
        Parameters:
        cnpj (CNPJ): The CNPJ object.
        
        Returns:
        DataFrame: The DataFrame with the company.
        """
        
        with self.database.engine.begin() as connection:
            columns=[
                'cnpj_basico',
                'razao_social',
                'ente_federativo_responsavel',
                'porte_empresa',
                'capital_social',
                'natureza_juridica'
            ]
            columns_str=", ".join(columns)
            
            query=text(
                f"""
                with empresa_ as (
                    select
                        {columns_str}
                    from empresa emp
                        where emp.cnpj_basico = '{cnpj.basico_int}'
                )
                select
                    cnpj_basico,
                    razao_social,
                    ente_federativo_responsavel,
                    porte_empresa,
                    capital_social,
                    natju.descricao as natureza_juridica
                from empresa_ emp
                left join natju
                    on natju.codigo = emp.natureza_juridica
                """
            )

            company_result = connection.execute(query)
            company_result = company_result.fetchall()
            
            company_result = replace_invalid_fields_on_list_tuple(company_result)
            company_result = replace_spaces_on_list_tuple(company_result)

            empty_df=pd.DataFrame(columns=columns)
            company_df=pd.DataFrame(company_result, columns=columns)
            company_df=empty_df if len(company_result)==0 else company_df
            
            company_dict=company_df.to_dict(orient='records')[0]
            
            if len(company_df)==0:
                return company_dict
            
            del company_dict['cnpj_basico']
            
            company_dict['efr']=company_dict['ente_federativo_responsavel']
            company_dict['nome']=company_dict['razao_social']
            del company_dict['razao_social']
            del company_dict['ente_federativo_responsavel']

            capital_social=company_dict['capital_social']
            capital_social=format_decimal(capital_social)
            company_dict['capital_social']=capital_social
            
            size_dict={
                '0': 'NÃO INFORMADO',
                '1': "MICRO EMPRESA",
                '3': "EMPRESA DE PEQUENO PORTE",
                '5': "DEMAIS"
            }
            porte=str(company_dict['porte_empresa'])
            company_dict['porte']=size_dict[porte]
            
            del company_dict['porte_empresa']
            
            return company_dict

    def __format_establishment(self, establishment_dict: Dict):
        """
        Formats the establishment dictionary.
        
        Args:
            establishment_dict (Dict): The establishment dictionary to format.
            
        Returns:
            Dict: The formatted establishment dictionary.
        """
        
        data_inicio_atividade=establishment_dict['data_inicio_atividade']
        establishment_dict['abertura']=format_database_date(data_inicio_atividade)
        del establishment_dict['data_inicio_atividade']
        
        basico=establishment_dict['cnpj_basico'].zfill(8)
        ordem=establishment_dict['cnpj_ordem'].zfill(4)
        dv=establishment_dict['cnpj_dv'].zfill(2)
        establishment_dict['cnpj']=format_cnpj(f"{basico}{ordem}{dv}")
        
        del establishment_dict['cnpj_basico']
        del establishment_dict['cnpj_ordem']
        del establishment_dict['cnpj_dv']
        
        situacao_dict={
            '1': 'NULA', 
            '2': 'ATIVA', 
            '3': 'SUSPENSA', 
            '4': 'INAPTA', 
            '8': 'BAIXADA'
        }
        situacao_cadastral=establishment_dict["situacao_cadastral"]
        establishment_dict["situacao"] = situacao_dict[situacao_cadastral]
        del establishment_dict["situacao_cadastral"]
        
        establishment_dict['fantasia']=establishment_dict['nome_fantasia']
        del establishment_dict['nome_fantasia']
        
        data_situacao_cadastral=establishment_dict['data_situacao_cadastral']
        establishment_dict['data_situacao']=format_database_date(data_situacao_cadastral)
        del establishment_dict['data_situacao_cadastral']
        
        situacao_cadastral=establishment_dict['motivo_situacao_cadastral']
        establishment_dict['motivo_situacao']=situacao_cadastral
        del establishment_dict['motivo_situacao_cadastral']

        # Format the phone number
        # Check if the DDD columns are invalid
        ddd_1=establishment_dict["ddd_1"]
        ddd_2=establishment_dict["ddd_2"]
        telefone_1=establishment_dict["telefone_1"]
        telefone_2=establishment_dict["telefone_2"]
        
        is_1_invalid = is_field_valid(ddd_1)
        is_2_invalid = is_field_valid(ddd_2)

        telefone_1 = "" if is_1_invalid else format_phone(ddd_1, telefone_1)
        telefone_2 = "" if is_2_invalid else format_phone(ddd_2, telefone_2) 
        delimiter = " / " if telefone_1 and telefone_1 else ""
        establishment_dict["telefone"] = telefone_1 + delimiter + telefone_2
        
        del establishment_dict["ddd_1"]
        del establishment_dict["telefone_1"]
        del establishment_dict["ddd_2"]
        del establishment_dict["telefone_2"]
        
        # Format address
        address_type=replace_spaces(establishment_dict["tipo_logradouro"]).strip()
        address_name=replace_spaces(establishment_dict["logradouro"]).strip()
        establishment_dict["logradouro"]=address_type+' '+address_name
        del establishment_dict["tipo_logradouro"]
        
        # Format CEP
        establishment_dict["cep"]=format_cep(establishment_dict["cep"])
        
        # Get the company type
        tipo_dict={
            '1': 'MATRIZ', 
            '2': 'FILIAL' 
        }
        identificador=establishment_dict["identificador_matriz_filial"]
        establishment_dict['tipo'] = situacao_dict[identificador]
        
        del establishment_dict["identificador_matriz_filial"]
        
        # Get city name
        city_code=establishment_dict['municipio']
        city_dict=self.get_city(city_code)
        establishment_dict['municipio'] = city_dict['text']
        
        # Get the main CNAE
        atividade_principal=establishment_dict['cnae_fiscal_principal']
        
        establishment_dict['atividade_principal'] = self.get_cnae(atividade_principal) if atividade_principal \
            else dict() 
        
        del establishment_dict['cnae_fiscal_principal']
        
        # Get the secondary CNAEs
        second_activities=establishment_dict['cnae_fiscal_secundaria']
        if is_field_valid(second_activities):
            atividade_principal_str=establishment_dict['cnae_fiscal_secundaria']
            
            second_activities=[]
            for atividade in atividade_principal_str.split(','):
                second_activities.append(self.get_cnae(atividade))
            
            establishment_dict['atividades_secundarias'] = second_activities
        else:
            establishment_dict['atividades_secundarias'] = []
        
        del establishment_dict['cnae_fiscal_secundaria']
        
        return establishment_dict

    def get_establishment(self, cnpj: CNPJ):
        with self.database.engine.begin() as connection:
            # Create the table if it does not exist
            query = text(
                f"""
                    select
                        distinct cnpj_basico, cnpj_ordem, cnpj_dv, correio_eletronico,
                        data_inicio_atividade, data_situacao_cadastral, situacao_cadastral, 
                        motivo_situacao_cadastral, nome_fantasia, 
                        tipo_logradouro, logradouro, numero, complemento, bairro, municipio, cep, uf,
                        cnae_fiscal_principal, cnae_fiscal_secundaria, identificador_matriz_filial, 
                        situacao_especial, data_situacao_especial,
                        ddd_1, telefone_1, ddd_2, telefone_2
                    from estabelecimento est
                    where
                    est.cnpj_basico = '{cnpj.basico_int}' AND
                    est.cnpj_ordem = '{cnpj.ordem_int}' AND
                    est.cnpj_dv = '{cnpj.digitos_verificadores_int}'
                """
            )
            
            establishment_result = connection.execute(query)
            establishment_result = establishment_result.fetchall()
            
            establishment_result = replace_invalid_fields_on_list_tuple(establishment_result)
            establishment_result = replace_spaces_on_list_tuple(establishment_result)
        
        columns=[
            "cnpj_basico", "cnpj_ordem", "cnpj_dv", "email", "data_inicio_atividade",  
            "data_situacao_cadastral", "situacao_cadastral", "motivo_situacao_cadastral", 
            "nome_fantasia", "tipo_logradouro", "logradouro", "numero", "complemento", "bairro", "municipio", "cep", "uf",
            "cnae_fiscal_principal", "cnae_fiscal_secundaria", "identificador_matriz_filial", 
            "situacao_especial", "data_situacao_especial",
            "ddd_1", "telefone_1", "ddd_2", "telefone_2"
        ]
        empty_df=pd.DataFrame(columns=columns)
        establishment_df=pd.DataFrame(establishment_result, columns=columns)
        establishment_df=empty_df if len(establishment_result)==0 else establishment_df
        establishment_dict=establishment_df.to_dict(orient='records')[0]
        
        # Normalize data
        return dict() if len(establishment_df)==0 else self.__format_establishment(establishment_dict)

    def get_establishments(self, cnpj: CNPJ):
        with self.database.engine.begin() as connection:
            # Create the table if it does not exist
            query = text(
                f"""
                    select
                        distinct cnpj_basico, cnpj_ordem, cnpj_dv, correio_eletronico,
                        data_inicio_atividade, data_situacao_cadastral, situacao_cadastral, 
                        motivo_situacao_cadastral, nome_fantasia, 
                        tipo_logradouro, logradouro, numero, complemento, bairro, municipio, cep, uf,
                        cnae_fiscal_principal, cnae_fiscal_secundaria, identificador_matriz_filial, 
                        situacao_especial, data_situacao_especial,
                        ddd_1, telefone_1, ddd_2, telefone_2
                    from 
                        estabelecimento est
                    where
                        est.cnpj_basico = '{cnpj.basico_int}'
                """
            )
            
            establishment_result = connection.execute(query)
            establishment_result = establishment_result.fetchall()
            
            establishment_result = replace_invalid_fields_on_list_tuple(establishment_result)
            establishment_result = replace_spaces_on_list_tuple(establishment_result)
        
        columns=[
            "cnpj_basico", "cnpj_ordem", "cnpj_dv", "email", "data_inicio_atividade",  
            "data_situacao_cadastral", "situacao_cadastral", "motivo_situacao_cadastral", 
            "nome_fantasia", "tipo_logradouro", "logradouro", "numero", "complemento", "bairro", "municipio", "cep", "uf",
            "cnae_fiscal_principal", "cnae_fiscal_secundaria", "identificador_matriz_filial", 
            "situacao_especial", "data_situacao_especial",
            "ddd_1", "telefone_1", "ddd_2", "telefone_2"
        ]
        empty_df=pd.DataFrame(columns=columns)
        establishment_df=pd.DataFrame(establishment_result, columns=columns)
        establishment_df=empty_df if len(establishment_result)==0 else establishment_df
        establishment_list=establishment_df.to_dict(orient='records')
        
        return [] if len(establishment_df)==0 \
            else list(map(self.__format_establishment, establishment_list))

    def get_partners(self, cnpj: CNPJ):
        """
        Get the partners for the CNPJ.
        
        Parameters:
        cnpj (CNPJ): The CNPJ object.
        
        Returns:
        DataFrame: The DataFrame with the partners.
        """
        
        with self.database.engine.begin() as connection:
            query=text(
                f"""
                    with socios_ as (
                        select
                            cnpj_basico,
                            qualificacao_socio,
                            nome_socio_razao_social,
                            representante_legal,
                            pais
                        from socios
                        where cnpj_basico = '{cnpj.basico_int}'
                    )
                    SELECT 
                        cnpj_basico,
                        json_agg(
                            json_build_object(
                            'nome', nome_socio_razao_social,
                            'qual', qual_socio.descricao,
                            'pais_origem', pais,
                            'nome_rep_legal', representante_legal,
                            'qual_rep_legal', qual_representante.descricao
                            )
                        ) AS qsa
                    FROM socios_ soc
                    inner join quals qual_socio
                        on qual_socio.codigo = soc.qualificacao_socio
                    inner join quals qual_representante
                        on qual_representante.codigo = soc.qualificacao_socio
                    GROUP BY cnpj_basico
                """
            )
            
            partners_result = connection.execute(query)
            partners_result = partners_result.fetchall()
            
            partners_result = replace_invalid_fields_on_list_tuple(partners_result)
            partners_result = replace_spaces_on_list_tuple(partners_result)
            
            columns=[ 'cnpj_basico', 'qsa' ]
            partners_df=pd.DataFrame(partners_result, columns=columns).map(str)
            
            empty_df=pd.DataFrame(columns=columns)
            partners_df=empty_df if len(partners_df)==0 else partners_df
            
            partners_dict=partners_df.to_dict(orient='records')[0]
            
            return {
                'qsa': string_to_json(partners_dict['qsa'])
            }

    def get_activities(self, cnpj: CNPJ):
        """
        Get the activities for the CNPJ.
        
        Parameters:
        cnpj (CNPJ): The CNPJ object.
        
        Returns:
        DataFrame: The DataFrame with the activities.
        """
        
        with self.database.engine.begin() as connection:
            query=text(
                f"""
                    with cnae_unnest as (
                        select
                            cnpj_basico,
                            unnest(string_to_array(est.cnae_fiscal_secundaria, ',')) AS codigo_cnae
                        FROM estabelecimento est
                        where cnpj_basico = '{cnpj.basico_int}'
                    ),
                    nosso_cnae as (
                        select
                            cnpj_basico,
                            codigo,
                            descricao
                        from
                            cnae_unnest
                        inner join
                            cnae
                        on cast(cnae.codigo as text) = cast(cnae_unnest.codigo_cnae as text)
                        group by cnpj_basico, codigo, descricao
                        order by cnpj_basico, codigo, descricao
                    ),
                    atividade_principal as (
                        select
                            cnpj_basico,
                            json_agg(
                                json_build_object(
                                    'code', cnae.codigo,
                                    'text', cnae.descricao
                                )
                            ) as atividade_principal
                        from estabelecimento est
                        inner join cnae
                            on est.cnae_fiscal_principal = cnae.codigo::text
                        where cnpj_basico = '{cnpj.basico_int}'
                        group by cnpj_basico
                    ),
                    atividades_secundarias as (
                        select
                            cnpj_basico,
                            json_agg(
                                json_build_object('code', codigo, 'text', descricao)
                            ) as atividades_secundarias
                        from nosso_cnae
                        group by cnpj_basico
                    )
                    select
                        a_s.cnpj_basico as cnpj_basico,
                        a_p.atividade_principal as atividade_principal,
                        a_s.atividades_secundarias as atividades_secundarias
                    from atividades_secundarias a_s
                    inner join atividade_principal a_p
                    on cast(a_s.cnpj_basico as text) = cast(a_p.cnpj_basico as text)
                """
            )
        
            activities_result = connection.execute(query)
            activities_result = activities_result.fetchall()
            
            activities_result = replace_invalid_fields_on_list_tuple(activities_result)
            activities_result = replace_spaces_on_list_tuple(activities_result)
            
            columns=[
                'cnpj_basico',
                'atividade_principal',
                'atividades_secundarias'
            ]
            partners_df=pd.DataFrame(activities_result, columns=columns)
            empty_df=pd.DataFrame(columns=columns)
            
            partners_df = empty_df if len(partners_df)==0 else partners_df
            
            partners_dict=partners_df.to_dict(orient='records')[0]
            
            main_activities=string_to_json(partners_dict['atividade_principal'])
            secondary_activities=string_to_json(partners_dict['atividades_secundarias'])
            
            is_empty=len(secondary_activities)==1 and secondary_activities[0] == dict()
            atividades_secundarias = [] if is_empty else secondary_activities
            
            return {
                'atividade_principal': main_activities,
                'atividades_secundarias': atividades_secundarias
            }

    def get_cnpj_info(self, cnpj: CNPJ) -> Dict[str, str]:
        """
        Get the information for the CNPJ.
        
        Parameters:
        cnpj (CNPJ): The CNPJ object.
        
        Returns:
        dict: The dictionary with the CNPJ information.
        """
        # Get the establishment
        establishment_dict=self.get_establishment(cnpj)
        
        # Get company info
        company_dict=self.get_company(cnpj)
        
        # Get partners
        partners_dict=self.get_partners(cnpj)
        
        cnpj_info_dict = {**establishment_dict, **company_dict, **partners_dict}

        cnpj_info_dict['ultima_atualizacao'] = datetime.now().strftime("%Y-%m-%d %H:%M:%S")
        
        columns=[
            "cnpj", "abertura", "situacao", 
            "data_situacao", "motivo_situacao", "situacao_especial", "data_situacao_especial",
            "tipo", "nome", "fantasia", "porte", "natureza_juridica", "capital_social",
            "atividade_principal", "atividades_secundarias",
            "logradouro", "numero", "complemento", "municipio", "bairro", "uf", "cep", "email", "telefone",
            "efr", "qsa", "ultima_atualizacao"
        ]
        
        return {
            key: cnpj_info_dict[key] 
            for key in columns 
            if key in cnpj_info_dict
        }

    def get_establishments_with_cnae(
        self, 
        cnae_code: str, 
        limit: int = 10, 
        offset: int = 0
    ):
        """
        Get the companies with the CNAE.
        
        Parameters:
        cnae_code (str): The code of the CNAE.
        
        Returns:
        DataFrame: The DataFrame with the companies.
        """
        
        columns=[
            "cnpj_basico", "cnpj_ordem", "cnpj_dv", "correio_eletronico",
            "data_inicio_atividade",  "data_situacao_cadastral", "situacao_cadastral", "motivo_situacao_cadastral", 
            "nome_fantasia", "tipo_logradouro", "logradouro", "numero", "complemento", "bairro", "municipio", "cep", "uf",
            "cnae_fiscal_principal", "cnae_fiscal_secundaria", "identificador_matriz_filial", 
            "situacao_especial", "data_situacao_especial",
            "ddd_1", "telefone_1", "ddd_2", "telefone_2"
        ]
        columns_str = ", ".join(columns)
        
        with self.database.engine.begin() as connection:
            query = text(
                f"""
                    select 
                        {columns_str}
                    from 
                        estabelecimento
                    where cnae_fiscal_principal = '{cnae_code}' and 
                        situacao_cadastral = '2' 
                    order by 
                        1
                    limit 
                        {limit} 
                    offset 
                        {offset}
                """
            )

            result = connection.execute(query)
            result = result.fetchall()
            
            result = replace_invalid_fields_on_list_tuple(result)
            result = replace_spaces_on_list_tuple(result)
            
            empty_df=pd.DataFrame(columns=columns)
            df_est=empty_df if len(result)==0 else pd.DataFrame(result, columns=columns)

            this_estab=tuple([estab[0] for estab in result])

            columns=[
                'cnpj_basico',
                'razao_social',
                'ente_federativo_responsavel',
                'porte_empresa',
                'capital_social',
                'natureza_juridica'
            ]
            columns_str=", ".join(columns)
            
            query = text(
                f"""
                    select
                        {columns_str}
                    from 
                        empresa
                    where 
                        cnpj_basico in {this_estab}
                """
            )
            
            result = connection.execute(query)
            result = result.fetchall()[0]
            
            df_comp=empty_df if len(result)==0 else pd.DataFrame(result, columns=columns)
            
            df=pd.merge(df_est, df_comp, on='cnpj_basico', how='left')
            
            return df<|MERGE_RESOLUTION|>--- conflicted
+++ resolved
@@ -145,26 +145,10 @@
             query = text(
                 f"""
                     select
-<<<<<<< HEAD
                         codigo, descricao
                     from natju
                     limit {limit}
                     offset {offset}
-=======
-                        distinct cnpj_basico, cnpj_ordem, cnpj_dv, correio_eletronico,
-                        data_inicio_atividade,  data_situacao_cadastral, situacao_cadastral, 
-                        motivo_situacao_cadastral, nome_fantasia, 
-                        tipo_logradouro, logradouro, numero, complemento, bairro, 
-                        municipio, cep, uf,
-                        cnae_fiscal_principal, cnae_fiscal_secundaria, identificador_matriz_filial,
-                        situacao_especial, data_situacao_especial,
-                        ddd_1, telefone_1, ddd_2, telefone_2
-                    from estabelecimento est
-                    where
-                    est.cnpj_basico = '{cnpj.basico_int}' AND
-                    est.cnpj_ordem = '{cnpj.ordem_int}' AND
-                    est.cnpj_dv = '{cnpj.digitos_verificadores_int}'
->>>>>>> d58b4b7f
                 """
             )
             
@@ -172,9 +156,7 @@
             
             columns = ["code", "text"]
             
-<<<<<<< HEAD
-=======
-            establishment_result = replace_nan_on_list_tuple(establishment_result)
+            establishment_result = replace_invalid_fields_on_list_tuple(establishment_result)
             establishment_result = replace_spaces_on_list_tuple(establishment_result)
 
             columns=[
@@ -185,7 +167,6 @@
                 "identificador_matriz_filial", "situacao_especial", "data_situacao_especial", 
                 "ddd_1", "telefone_1", "ddd_2", "telefone_2"
             ]
->>>>>>> d58b4b7f
             empty_df=pd.DataFrame(columns=columns)
             legal_natures_df=pd.DataFrame(legal_natures_result, columns=columns)
             df=empty_df if len(legal_natures_df)==0 else legal_natures_df
