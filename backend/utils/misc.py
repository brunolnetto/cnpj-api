--- conflicted
+++ resolved
@@ -4,6 +4,7 @@
 import re
 
 from backend.setup.logging import logger
+
 
 def is_number(text: str) -> bool:
     """
@@ -98,29 +99,13 @@
         str: The formatted CEP string
     """
     cep_str=str(cep_str)
-    is_valid_cep=is_database_field_valid(cep_str) and is_number(cep_str)
+    is_valid_cep=is_field_valid(cep_str) and is_number(cep_str)
 
     if not is_valid_cep:
         return ""
     
     # Remove decimal part if it exists
     cep_str=str(int(float(cep_str)))
-<<<<<<< HEAD
-    cep_str=cep_str.zfill(8)
-    
-    is_valid_cep=is_field_valid(cep_str) and len(cep_str) == 8
-    
-    if not is_valid_cep:
-        return None    
-    
-    return f"{cep_str[0:2]}.{cep_str[2:5]}-{cep_str[5:8]}"
-
-# Define a function to format the phone number
-def format_phone(ddd, phone_num):
-    campos_validos=\
-        is_field_valid(ddd) and \
-        is_field_valid(phone_num)
-=======
     cep_str=cep_str.zfill(8)   
 
     return f"{cep_str[0:2]}.{cep_str[2:5]}-{cep_str[5:8]}"
@@ -147,17 +132,16 @@
     """
     is_phone_valid=lambda phone_: (
         is_number(phone_) and \
-        is_database_field_valid(phone_) and \
+        is_field_valid(phone_) and \
         (len(phone_) in (8, 9))
     )
     is_ddd_valid=lambda ddd_: (
         is_number(ddd_) and \
-        is_database_field_valid(ddd_) and \
+        is_field_valid(ddd_) and \
         (len(ddd_) in (1, 2))
     )
 
     are_fields_valid=is_phone_valid(phone_num) and is_ddd_valid(ddd_num)
->>>>>>> d58b4b7f
     
     if not are_fields_valid:
         return ""
