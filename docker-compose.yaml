--- conflicted
+++ resolved
@@ -2,34 +2,6 @@
   backend-app:
     build: .
     restart: unless-stopped
-<<<<<<< HEAD
-    networks:
-      - cnpjapinet
-    #  - ConexxoHubNet
-    volumes:
-      - .:/app
-    #deploy:
-    #  mode: replicated
-    #  replicas: 3
-    #  restart_policy:
-    #    condition: on-failure
-    #  labels:
-    #    - "traefik.enable=true"
-    #    - "traefik.http.routers.backend-app.entrypoints=websecure"
-    #    - "traefik.http.routers.backend-app.tls.certresolver=letsencryptresolver"
-    #    - "traefik.http.routers.backend-app.rule=Host(`cnpjapi.connexohub.com.br`)"
-    #    - "traefik.http.services.backend-app.loadbalancer.server.port=8000"
-    #    - "traefik.http.routers.backend-app.service=backend-app"
-    env_file: .env
-
-networks:
-  #ConexxoHubNet:
-  #  external: true
-  cnpjapinet:
-    attachable: true
-    driver: overlay
-=======
   ports:
         - "8000:8000"
-      env_file: .env
->>>>>>> 79e53375
+      env_file: .env